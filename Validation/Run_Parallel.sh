--- conflicted
+++ resolved
@@ -5,59 +5,6 @@
 
 OPTIONS="$* -y"
 
-<<<<<<< HEAD
-CURDIR=`pwd`
-
-cd $CURDIR/Arup_Tunnel;                ./Run_All.sh $OPTIONS
-cd $CURDIR/ATF_Corridors;              ./Run_All.sh $OPTIONS
-cd $CURDIR/Atmospheric_Dispersion;     ./Run_All.sh $OPTIONS
-cd $CURDIR/Backward_Facing_Step;       ./Run_All.sh $OPTIONS
-cd $CURDIR/Bouchair_Solar_Chimney;     ./Run_All.sh $OPTIONS
-cd $CURDIR/Crown_Fires;                ./Run_All.sh $OPTIONS
-cd $CURDIR/CSIRO_Grassland_Fires;      ./Run_All.sh $OPTIONS
-cd $CURDIR/CSTB_Tunnel;                ./Run_All.sh $OPTIONS
-cd $CURDIR/DelCo_Trainers;             ./Run_All.sh $OPTIONS
-cd $CURDIR/FAA_Cargo_Compartments;     ./Run_All.sh $OPTIONS
-cd $CURDIR/FM_Burner;                  ./Run_All.sh $OPTIONS
-cd $CURDIR/FM_FPRF_Datacenter;         ./Run_All.sh $OPTIONS
-cd $CURDIR/FM_SNL;                     ./Run_All.sh $OPTIONS
-cd $CURDIR/FM_Vertical_Wall_Flames;    ./Run_All.sh $OPTIONS
-cd $CURDIR/Harrison_Spill_Plumes;      ./Run_All.sh $OPTIONS
-cd $CURDIR/Heated_Channel_Flow;        ./Run_All.sh $OPTIONS
-cd $CURDIR/Juelich_SETCOM;             ./Run_All.sh $OPTIONS
-cd $CURDIR/LNG_Dispersion;             ./Run_All.sh $OPTIONS
-cd $CURDIR/McCaffrey_Plume;            ./Run_All.sh $OPTIONS
-cd $CURDIR/Moody_Chart;                ./Run_All.sh $OPTIONS
-cd $CURDIR/NBS_Multi-Room;             ./Run_All.sh $OPTIONS
-cd $CURDIR/NIST_Composite_Beam;        ./Run_All.sh $OPTIONS
-cd $CURDIR/NIST_Deposition_Gauge;      ./Run_All.sh $OPTIONS
-cd $CURDIR/NIST_Douglas_Firs;          ./Run_All.sh $OPTIONS
-cd $CURDIR/NIST_E119_Compartment;      ./Run_All.sh $OPTIONS
-cd $CURDIR/NIST_FSE_2008;              ./Run_All.sh $OPTIONS
-cd $CURDIR/NIST_NRC_Corner_Effects;    ./Run_All.sh $OPTIONS
-cd $CURDIR/NIST_NRC_Parallel_Panels;   ./Run_All.sh $OPTIONS
-cd $CURDIR/NIST_Pool_Fires;            ./Run_All.sh $OPTIONS
-cd $CURDIR/NIST_RSE_1994;              ./Run_All.sh $OPTIONS
-cd $CURDIR/NIST_RSE_2007;              ./Run_All.sh $OPTIONS
-cd $CURDIR/NIST_Vent_Study;            ./Run_All.sh $OPTIONS
-cd $CURDIR/NRCC_Smoke_Tower;           ./Run_All.sh $OPTIONS
-cd $CURDIR/Pool_Fires;                 ./Run_All.sh $OPTIONS
-cd $CURDIR/Purdue_Flames;              ./Run_All.sh $OPTIONS
-cd $CURDIR/Sandia_Plumes;              ./Run_All.sh $OPTIONS
-cd $CURDIR/Sippola_Aerosol_Deposition; ./Run_All.sh $OPTIONS
-cd $CURDIR/Smyth_Slot_Burner;          ./Run_All.sh $OPTIONS
-cd $CURDIR/SWJTU_Tunnels;              ./Run_All.sh $OPTIONS
-cd $CURDIR/Turbulent_Jet;              ./Run_All.sh $OPTIONS
-cd $CURDIR/UL_NFPRF;                   ./Run_All.sh $OPTIONS
-cd $CURDIR/UL_NIJ_Houses;              ./Run_All.sh $OPTIONS
-cd $CURDIR/UMD_Line_Burner;            ./Run_All.sh $OPTIONS
-cd $CURDIR/USFS_Catchpole;             ./Run_All.sh $OPTIONS
-cd $CURDIR/USFS_Corsica;               ./Run_All.sh $OPTIONS
-cd $CURDIR/USN_Hangars;                ./Run_All.sh $OPTIONS
-cd $CURDIR/UWO_Wind_Tunnel;            ./Run_All.sh $OPTIONS
-cd $CURDIR/VTT;                        ./Run_All.sh $OPTIONS
-cd $CURDIR/Waterloo_Methanol;          ./Run_All.sh $OPTIONS
-=======
 cd Arup_Tunnel;  ./Run_All.sh $OPTIONS; cd ..
 cd Askervein_Hill; ./Run_All.sh $OPTIONS; cd ..
 cd ATF_Corridors;  ./Run_All.sh $OPTIONS; cd ..
@@ -107,5 +54,4 @@
 cd USN_Hangars;  ./Run_All.sh $OPTIONS; cd ..
 cd UWO_Wind_Tunnel;  ./Run_All.sh $OPTIONS; cd ..
 cd VTT;  ./Run_All.sh $OPTIONS; cd ..
-cd Waterloo_Methanol;  ./Run_All.sh $OPTIONS; cd ..
->>>>>>> d8b4ac26
+cd Waterloo_Methanol;  ./Run_All.sh $OPTIONS; cd ..