print("Running script for " .. fdsprefix .. ".")
--hidewindow()
print("Date: " .. os.date("%c"))
package.path=package.path .. ";" .. "../../SMV/Build/gnu_linux_64/?.lua"
print(package.path)
smv = require "smv"
-- ssf = require "ssf"
-- ssfparser = require "ssfparser"
string = require "string"

-- this initsmvdata is necessary to bring some data into the Lua interpreter
-- from the model. This is included here rather than doing in the Smokeview
-- code to increase separation. This will likely be removed in future versions.
initsmvdata()
redWrite = function(...)
    io.stderr:write("\27[31m")
    io.stderr:write(...)
    io.stderr:write("\27[0m")
end
greenWrite = function(...)
    io.stderr:write("\27[32m")
    io.stderr:write(...)
    io.stderr:write("\27[0m")
end

tests = {run=0,passed=0,failed=0}

level = 0
function writeLevelIndent()
    for i=0,level,1 do
        io.stderr:write("  ")
    end
end

function display_test_results(tests)
    io.stderr:write("\tRun\tPassed\tFailed\n")
    io.stderr:write(string.format("Tests\t%d\t\27[32m%d\27[0m\t\27[31m%d\27[0m\n",
        tests.run, tests.passed, tests.failed))
end
-- test is function that must not throw an exception
-- if we won't to do some other test we simply place an assert within the
-- function being tested
function test (testName, test)
    writeLevelIndent()
    io.stderr:write(testName .. "\n")
    level = level + 1
    local flag,result = pcall(test)
    tests.run = tests.run + 1
    writeLevelIndent()
    if flag then
        tests.passed = tests.passed + 1
        io.stderr:write(":[")
        greenWrite("OK")
        io.stderr:write("]\n")
    else
        tests.failed = tests.failed + 1
        io.stderr:write(":[")
        redWrite("Failed")
        io.stderr:write("]\n")
        writeLevelIndent()
        io.stderr:write("Failed with an exception.\n")
        writeLevelIndent()
        io.stderr:write(result)
        -- error(result) -- TODO: remove this
    end
    level = level - 1
end

-- test is function that must return an exception
function testException (testName, test)
    writeLevelIndent()
    io.stderr:write(testName .. "\n")
    level = level + 1
    local flag, result = pcall(test)
    tests.run = tests.run + 1
    writeLevelIndent()
    if not flag then
        tests.passed = tests.passed + 1
        io.stderr:write(":[")
        greenWrite("OK")
        io.stderr:write("]\n")
    else
        tests.failed = tests.failed + 1
        io.stderr:write(":[")
        redWrite("Failed")
        io.stderr:write("]\n")
        writeLevelIndent()
        io.stderr:write("This test should have throw an exception.\n")
    end
    level = level - 1
end

angledCam = {
        rotationType = 0,
        eyePos = { x = 0.481481, y= -1.278639, z = 0.222222},
        zoom =  1.0,
        viewAngle = 0,
        directionAngle = 0,
        elevationAngle = 0,
        projectionType = 0, -- TODO: convert this to string
        viewDir  = {x =  0.481481, y = 0.500000, z = 0.222222},
        zAngle = {az = -51.000000, elev = 52.000000},
        transformMatrix = nil,
        clipping = nil
    }

test("determine if script is running from within smokeview", function()
    -- determine whether the script is running from within Smokeview
    if smokeviewEmbedded then
        print("Embedded in smokeview")
    else
        print("Not embedded in smokeview")
    end
    assert(smokeviewEmbedded)
end)

testException("call error()", function()error()end)
test("print smokeview info", function()
    -- print information on smokeview
    io.write(string.format("Version: %s\n", smokeviewProgram.version))
    io.write(string.format("Git Hash: %s\n", smokeviewProgram.githash))
    io.write(string.format("Title: %s\n", smokeviewProgram.titlerelease))
    io.write(string.format("Build Date: %s\n", smokeviewProgram.builddate))
    io.write(string.format("FDS Git Hash: %s\n", smokeviewProgram.fdsgithash))
    io.write(string.format("Smokeview Path: %s\n", smokeviewProgram.smokeviewpath))
    io.write(string.format("Smokezip Path: %s\n", smokeviewProgram.smokezippath))
    io.write(string.format("Texture Directory: %s\n", smokeviewProgram.texturedir))

end)
-- print information on the model

-- load each different type of data file
test("load slice file", function() load.datafile("room_fire_02.sf") end)
-- test("load boundary file", function() load.datafile("room_fire_01.bf") end)
test("load smoke3d file", function() load.datafile("room_fire_01.s3d") end)
testException("load compressed smoke3d file", function() load.datafile("room_fire_01.s3d.zs") end)
test("load particle file", function() load.datafile("room_fire.prt5") end)
testException("load non-existant file", function() load.datafile("abcdefg.hi") end)
test("load slice vector file", function() load.vdatafile("room_fire_01.sf") end)
testException("load boundary vector file", function() load.vdatafile("room_fire_01.bf") end)
testException("load smoke3d vector file", function() load.vdatafile("room_fire_01.s3d") end)
testException("load compressed smoke3d vector file", function() load.vdatafile("room_fire_01.s3d.sz") end)
testException("load particle vector file", function() load.vdatafile("room_fire_01.prt5") end)
testException("load non-existant vector file", function() load.vdatafile("qwert.yu") end)

-- unload all the loaded data
test("unload all data", function() unload.all()end)
test("window.size()", function() window.size(1024,768)end)
test("render.dir", function()
    local testPath = "renders"
    test("set", function () render.dir = testPath end)
    test("get", function () return render.dir end)
    test("get == set", function () return render.dir == testPath end)
end)
test("bad render.dir", function()
    local firstPath = "renders"
    local badPath = "|renders"
    test("set firstPath", function () render.dir = firstPath end)
    testException("set badPath", function () render.dir = badPath end)
    test("get == firstPath", function () return render.dir == firstPath end)
end)

test("show/hide labels", function()
    test("colorbar visibility", function()
        test("raw", function()
            test("set", function() set_colorbar_visibility(true) end)
            test("get", function() return get_colorbar_visibility() end)
            test("equal", function()
                assert(get_colorbar_visibility() == true, "get does not match set")
            end)
            test("toggle", function()
                toggle_colorbar_visibility()
                assert(get_colorbar_visibility() == false, "toggle fails")
                end)
        end)
        test("interface", function()
            -- io.stderr:write(type(view.colorbar.show) .. "\n")
            -- test("interface is table", function()
            --     assert(type(view.colorbar) == "table", "table has been overwritten, type is " .. type(view.colorbar))
            --         end)
            test("set", function() view.colorbar.show = true end)
            -- test("table not overwritten", function()
            --     assert(type(view.colorbar) == "table", "table has been overwritten, type is " .. type(view.colorbar))
            --         end)
            test("get", function() return get_colorbar_visibility() end)
            test("equal", function()
                assert(get_colorbar_visibility() == true, "get does not match set")
            end)
            test("toggle", function()
                toggle_colorbar_visibility()
                assert(get_colorbar_visibility() == false, "toggle fails")
                end)
        end)
    end)
    test("timebar visibility", function()
        test("set", function() set_timebar_visibility(true) end)
        test("get", function() return get_timebar_visibility() end)
        test("equal", function()
            assert(get_timebar_visibility() == true, "get does not match set")
        end)
        test("toggle", function()
            toggle_timebar_visibility()
            assert(get_timebar_visibility() == false, "toggle fails")
            end)
    end)
    test("title visibility", function()
        test("set", function() set_title_visibility(true) end)
        test("get", function() return get_title_visibility() end)
        test("equal", function()
            assert(get_title_visibility() == true, "get does not match set")
        end)
        test("toggle", function()
            toggle_title_visibility()
            assert(get_title_visibility() == false, "toggle fails")
            end)
    end)
    test("axis visibility", function()
        test("set", function() set_axis_visibility(true) end)
        test("get", function() return get_axis_visibility() end)
        test("equal", function()
            assert(get_axis_visibility() == true, "get does not match set")
        end)
        test("toggle", function()
            toggle_axis_visibility()
            assert(get_axis_visibility() == false, "toggle fails")
            end)
    end)
    test("frame label visibility", function()
        test("set", function() set_framelabel_visibility(true) end)
        test("get", function() return get_framelabel_visibility() end)
        test("equal", function()
            assert(get_framelabel_visibility() == true, "get does not match set")
        end)
        test("toggle", function()
            toggle_framelabel_visibility()
            assert(get_framelabel_visibility() == false, "toggle fails")
            end)
    end)

    test("frame rate visibility", function()
        test("set", function() set_framerate_visibility(true) end)
        test("get", function() return get_framerate_visibility() end)
        test("equal", function()
            assert(get_framerate_visibility() == true, "get does not match set")
        end)
        test("toggle", function()
            toggle_framerate_visibility()
            assert(get_framerate_visibility() == false, "toggle fails")
            end)
    end)

    test("grid locations visibility", function()
        test("set", function() set_gridloc_visibility(true) end)
        test("get", function() return get_gridloc_visibility() end)
        test("equal", function()
            assert(get_gridloc_visibility() == true, "get does not match set")
        end)
        test("toggle", function()
            toggle_gridloc_visibility()
            assert(get_gridloc_visibility() == false, "toggle fails")
            end)
    end)

    test("hrrpuv cutoff visibility", function()
        test("set", function() set_hrrcutoff_visibility(true) end)
        test("get", function() return get_hrrcutoff_visibility() end)
        test("equal", function()
            assert(get_hrrcutoff_visibility() == true, "get does not match set")
        end)
        test("toggle", function()
            toggle_hrrcutoff_visibility()
            assert(get_hrrcutoff_visibility() == false, "toggle fails")
            end)
    end)

    test("hrrpuv label visibility", function()
        test("set", function() set_hrrlabel_visibility(true) end)
        test("get", function() return get_hrrlabel_visibility() end)
        test("equal", function()
            assert(get_hrrlabel_visibility() == true, "get does not match set")
        end)
        test("toggle", function()
            toggle_hrrlabel_visibility()
            assert(get_hrrlabel_visibility() == false, "toggle fails")
            end)
    end)

    test("mesh label visibility", function()
        test("set", function() set_meshlabel_visibility(true) end)
        test("get", function() return get_meshlabel_visibility() end)
        test("equal", function()
            assert(get_meshlabel_visibility() == true, "get does not match set")
        end)
        test("toggle", function()
            toggle_meshlabel_visibility()
            assert(get_meshlabel_visibility() == false, "toggle fails")
            end)
    end)

    test("slice average visibility", function()
        test("set", function() set_slice_average_visibility(true) end)
        test("get", function() return get_slice_average_visibility() end)
        test("equal", function()
            assert(get_slice_average_visibility() == true, "get does not match set")
        end)
        test("toggle", function()
            toggle_slice_average_visibility()
            assert(get_slice_average_visibility() == false, "toggle fails")
            end)
    end)

    test("time visibility", function()
        test("set", function() set_time_visibility(true) end)
        test("get", function() return get_time_visibility() end)
        test("equal", function()
            assert(get_time_visibility() == true, "get does not match set")
        end)
        test("toggle", function()
            toggle_time_visibility()
            assert(get_time_visibility() == false, "toggle fails")
            end)
    end)
    test("user settable ticks visibility", function()
        test("set", function() set_user_ticks_visibility(true) end)
        test("get", function() return get_user_ticks_visibility() end)
        test("equal", function()
            assert(get_user_ticks_visibility() == true, "get does not match set")
        end)
        test("toggle", function()
            toggle_user_ticks_visibility()
            assert(get_user_ticks_visibility() == false, "toggle fails")
            end)
    end)

    test("version info visibility", function()
        test("set", function() set_version_info_visibility(true) end)
        test("get", function() return get_version_info_visibility() end)
        test("equal", function()
            assert(get_version_info_visibility() == true, "get does not match set")
        end)
        test("toggle", function()
            toggle_version_info_visibility()
            assert(get_version_info_visibility() == false, "toggle fails")
            end)
    end)

    test("set all labels visibility", function()
        test("set", function() set_all_label_visibility(true) end)
    end)
end)

test("show/hide - geometry - obstacles", function()
    camera.set(angledCam)
    displayCB()
    test("as_input raw", function()
        blockage_view_method(1)
        render("as_input raw")
        end)
    test("as_input interface", function()
        view.blockages.method = "as_input"
        render("as_input interface")
        end)
    -- reset
    blockage_view_method(1)
    test("solid raw", function()
        blockage_view_method(2)
        render("solid raw")
        end)
    test("solid interface", function()
        view.blockages.method = "solid"
        render("solid interface")
        end)
    -- reset
    blockage_view_method(1)
    test("outline_only raw", function()
        blockage_view_method(3)
        render("outline_only raw")
        end)
    test("outline_only interface", function()
        view.blockages.method = "outline_only"
        render("outline_only interface")
        end)
    -- reset
    blockage_view_method(1)
    test("outline_added raw", function()
        blockage_view_method(4)
        render("outline_added raw")
        end)
    test("outline_added interface", function()
        view.blockages.method = "outline_added"
        render("outline_added interface")
        end)
    -- reset
    blockage_view_method(1)
    test("hidden raw", function()
        blockage_view_method(5)
        render("hidden raw")
        end)
    test("hidden interface", function()
        view.blockages.method = "hidden"
        render("hidden interface")
        end)
    view.blockages.method = "outline_only"
    test("blockage color outline raw", function()
        blockage_outline_color(1)
        render("blockage color outline raw")
        end)
    test("blockage color outline interface", function()
        view.blockages.outline_color = "blockage"
        render("blockage color outline interface")
        end)
    test("foreground color outline raw", function()
        blockage_outline_color(2)
        render("foreground color outline raw")
        end)
    test("foreground color outline interface", function()
        view.blockages.outline_color = "foreground"
        render("foreground color outline interface")
        end)
    blockage_view_method(1)
    blockage_outline_color(1)
end)

-- the following tests depend on data not being loaded
test("no loaded file tests", function()
    test("pre-reqs", function()unload.all()end)
    test("view.colorbar.flip1", function()
        test("set", function() view.colorbar.flip = true end)
        test("get", function() return view.colorbar.flip end)
        test("equal", function()
            assert(view.colorbar.flip == true, "get does not match set")
        end)
    end)
    -- test with another value in case default settings make in impact
    test("view.colorbar.flip2", function()
        test("set", function() view.colorbar.flip = false end)
        test("get", function() return view.colorbar.flip end)
        test("equal", function()
            assert(view.colorbar.flip == false, "get does not match set")
        end)
    end)
    test("view.colorbar.index1", function()
        test("set", function() view.colorbar.index = 128 end)
        test("get", function() return view.colorbar.index end)
        test("equal", function()
            assert(view.colorbar.index == 128, "get does not match set")
        end)
    end)
    test("view.colorbar.index2", function()
        test("set", function() view.colorbar.index = 197 end)
        test("get", function() return view.colorbar.index end)
        test("equal", function()
            assert(view.colorbar.index == 197, "get does not match set")
        end)
    end)
    test("view.colorbar", function()
        test("set", function() view.colorbar.show = true end)
        test("get", function() return view.colorbar.show end)
        test("equal", function()
            assert(view.colorbar.show == true, "get does not match set")
        end)
    end)
    -- test with an existing viewpoint
    test("view.viewpoint", function()
        local x = "internal"
        test("set", function() view.viewpoint = x end)
        -- tempyieldscript()
        displayCB()
        test("get", function() return view.viewpoint end)
        test("equal", function()
            assert(view.viewpoint == x, "get does not match set\n get is: "
                   .. tostring(view.viewpoint) .. "\n  set is: " .. tostring(x))
        end)
    end)
    test("view.viewpoint2", function()
        local x = "external"
        test("set", function() view.viewpoint = x end)
        tempyieldscript()
        test("get", function() return view.viewpoint end)
        test("equal", function()
            assert(view.viewpoint == x, "get does not match set\n get is: "
                   .. tostring(view.viewpoint) .. "\n  set is: " .. tostring(x))
        end)
    end)
    -- test with a non-existing viewpoint
    testException("view.viewpoint failure", function()
        view.viewpoint = "qwetmkl"
    end)
    test("window.width", function()
        test("set", function() window.width = 1234 end)
        test("get", function() return window.width end)
        test("equal", function()
            assert(window.width == 1234, "get does not match set")
        end)
    end)
    test("view.framenumber", function()
        local x = 33
        test("set", function() view.framenumber = x end)
        test("get", function() return view.framenumber end)
        test("equal", function()
            assert(view.framenumber == x, "get does not match set\n get is: "
                   .. tostring(view.framenumber) .. "\n  set is: "
                   .. tostring(x))
        end)
    end)
    test("window.height", function()
        test("set", function() window.height = 567 end)
        test("get", function() return window.height end)
        test("equal", function()
            assert(window.height == 567, "get does not match set")
        end)
    end)
    test("timebar.visibility1", function()
        test("set", function() timebar.visibility = true end)
        test("get", function() return timebar.visibility end)
        test("equal", function()
            assert(timebar.visibility == true,
                    "get does not match set\n get is: "
                    .. tostring(timebar.visibility) .. "\n  set is: "
                    .. tostring(true))
        end)
    end)
    test("timebar.visibility2", function()
        test("set", function() timebar.visibility = false end)
        test("get", function() return timebar.visibility end)
        test("equal", function()
            assert(timebar.visibility == false,
                    "get does not match set\n get is: "
                    .. tostring(timebar.visibility) .. "\n  set is: "
                    .. tostring(false))
        end)
    end)
    -- test("timebar.visibility.toggle", function()
    --     local orig = timebar.visibility
    --     timebar.visibility.toggle()
    --     assert(timebat.visibility ~= orig)
    -- end)
    test("hrrlabel visibility", function()
        test("set", function() set_hrrlabel_visibility(true) end)
        test("get", function() return get_hrrlabel_visibility() end)
        test("equal", function()
            assert(get_hrrlabel_visibility() == true,
                    "get does not match set\n get is: "
                    .. tostring(get_hrrlabel_visibility()) .. "\n  set is: "
                    .. tostring(true))
        end)
    end)
    test("hrrlabel visibility after unload", function()
        set_hrrlabel_visibility(false)
        unload.all()
        test("set", function() set_hrrlabel_visibility(true) end)
        test("get", function() return get_hrrlabel_visibility() end)
        test("equal", function()
            assert(get_hrrlabel_visibility() == true,
                    "get does not match set\n get is: "
                    .. tostring(get_hrrlabel_visibility()) .. "\n  set is: "
                    .. tostring(true))
        end)
    end)
    -- remember that this is being used with no data loaded
    -- also the time set is not guaranteed, so get may not always match set
    test("time no data ", function()
        test("set", function() settime(127) end)
        test("get", function() return gettime() end)
        test("equal", function()
            assert(gettime() == nil, "time is not nil")
        end)
    end)
    test("time no data negative", function()
        test("set", function() settime(-5) end)
        test("get", function() return gettime() end)
        test("equal", function()
            assert(gettime() == nil, "time is not nil")
        end)
    end)
    load.datafile("room_fire_02.sf")
    test("time data ", function()
        test("set", function() settime(127) end)
        test("get", function() return gettime() end)
        test("equal", function()
            local ret_time =  math.floor(gettime() + 0.5) -- round to nearest
                                                          -- whole number
            assert(ret_time == 127, "time data should be " .. 127 .. " but is "
                 .. ret_time)
        end)
    end)
    test("time data negative", function()
        test("set", function() settime(-5) end)
        test("get", function() return gettime() end)
        test("equal", function()
            -- the returned time should be 0 s, as that is the closest available
            -- time to -1
            assert(gettime() == 0, "retrieved time value is incorrect")
        end)
    end)
    unload.all()
end)


-- the following tests depend on data being loaded
test("loaded file test", function()
    test("pre-reqs", function() load.datafile("room_fire_01.sf") end)
    test("load.tour", function() load.tour("Circular") end)
    -- The tour tests are currently disabled as I am unsure of the exact
    -- required behaviour.
    -- test("tour.keyframe", function()
    --     test("set", function() tour.keyframe = 5 end)
    --     test("get", function() return tour.keyframe end)
    --     test("equal", function()
    --         assert(tour.keyframe == 5, "get does not match set")
    --     end)
    -- end)
    -- test("tour.view", function()
    --     test("set", function() tour.keyframe = 5 end)
    --     test("get", function() return tour.keyframe end)
    --     test("equal", function()
    --         assert(tour.keyframe == 5, "get does not match set")
    --     end)
    -- end)
    test("unload.tour", function() unload.tour() end)
    test("render", function() render() end)
    test("render.type get/set", function()
        test("set", function() render.type = "JPG" end)
        test("get", function() return render.type end)
        test("equal", function()
            assert(render.type == "JPG", "get does not match set: "
                .. render.type)
        end)
    end)
    testException("render.type invalid", function()
        render.type = "qwerr"
    end)
    test("render.movie", function()
        -- render.movie("testname", "testbase", 30)
    end)
    test("render.movie.type get/set", function()
        test("set", function() render.movie.type = "MP4" end)
        test("get", function() return render.movie.type end)
        test("equal", function()
            assert(render.movie.type == "MP4", "get does not match set")
        end)
    end)
    test("projection type get/set 1", function()
        local x = 0
        test("set", function() view.projection_type = x end)
        test("get", function() return view.projection_type end)
        test("equal", function()
            assert(view.projection_type == x, "get does not match set")
        end)
    end)
    test("projection type get/set 2", function()
        local x = orthogonal
        test("set", function() view.projection_type = x end)
        test("get", function() return view.projection_type end)
<<<<<<< HEAD
        test("equal", function()
            assert(view.projection_type == x, "get does not match set")
        end)
    end)
    test("projection type get/set 2", function()
        local x = perspective
        test("set", function() view.projection_type = x end)
        test("get", function() return view.projection_type end)
        test("equal", function()
            assert(view.projection_type == x, "get does not match set")
=======
        test("equal", function()
            assert(view.projection_type == x, "get does not match set")
        end)
    end)
    test("projection type get/set 2", function()
        local x = perspective
        test("set", function() view.projection_type = x end)
        test("get", function() return view.projection_type end)
        test("equal", function()
            assert(view.projection_type == x, "get does not match set")
>>>>>>> 6d692d66
        end)
    end)
    testException("render.movie.type invalid", function()
        render.movie.type = "qwer"
    end)
    test("model.chid", function() assert(model.chid) end)
    test("model.slices", function() assert(model.slices) end)
    test("number of slices", function()
        assert(model.nslices == 8, "number of slices is incorrect, is : "
            .. tostring(model.nslices))
    end)
    test("model.meshes", function() assert(model.meshes) end)
    test("number of meshes", function()
        assert(model.nmeshes == 1, "number of meshes is incorrect, is : "
            .. tostring(model.nmeshes))
    end)
    test("print slice info", function()
        print("printing slice info")
        print(model.slices)
        for key,value in pairs(model.slices) do print(key,value.label) end
        for key,value in pairs(model.slices) do print(key,value.file) end
    end)

end)
display_test_results(tests)
<<<<<<< HEAD
function mkMovie()
    -- this is a very quick hack of a sript as a demonstration
    -- depends on ffmpeg and ImageMagick
    -- it currently needs to save to disk in order to combine the two different
    -- data sets from Smokeview, however, it is possible to stream images
    -- directly to ffmpeg.
    local f = assert(io.popen("uname", r))
    local sys = assert(f:read('*a'))
    f:close()
    local sep
    print(sys)
    load.datafile("room_fire_01.sf")
    load.datafile("room_fire_01.s3d")
    render("load test")
    unload.all()
    print("done test load")
    if string.find(sys, "Linux") then sep = "/"
    else sep = "\\"
    end
    os.execute("mkdir renders")
    os.execute("mkdir renders" .. sep .. "tempslice")
    os.execute("mkdir renders" .. sep .. "smoke")
    os.execute("mkdir renders" .. sep .. "combined")
    render.type = "PNG"
    unload.all()
    local cam = {
        rotationType = 1,
        eyePos = {x = 0.481481, y = -1.278639, z = 0.222222},
        zoom =  1.0,
        viewAngle = 0,
        directionAngle = 0,
        elevationAngle = 0,
        projectionType = 0,
        viewDir  = {x = 0.481481, y = 0.500000, z = 0.222222},
        zAngle = {az = -50, elev = 55},
        transformMatrix = nil,
        clipping = nil
    }
    camera.print(cam)
    camera.set(cam)
    timebar.visibility = true
    local movframes = 500
    load.datafile("room_fire_01.sf")
    render.dir = "renders/tempslice"
    rendermany(0,movframes,1,function() return tostring(view.framenumber) end)
    unload.all()
    render.dir ="renders/smoke"
    load.datafile("room_fire_01.s3d")
    print("done load")
    rendermany(0,movframes,1,function() return tostring(view.framenumber) end)
    io.stderr:write("rendering complete\n")
    io.stderr:write("combining frames\n")
    for i=0,movframes,1 do
        io.stderr:write(string.format("combining frame %d\n",i))
        os.execute(string.format(
            "montage"
            .. " renders/tempslice/%d.png"
            .. " renders/smoke/%d.png"
            .. " -tile 2x1"
            .. " -geometry +0+0"
            .. " renders/combined/%d.png"
            , i, i, i))
    end
    os.execute(string.format(
        "ffmpeg"
        .. " -y"
        .. " -r 15"
        .. " -i renders/combined/%%d.png"
        .. " renders/testMovie.mp4"))
end
-- mkMovie()
=======

>>>>>>> 6d692d66
if (tests.failed == 0) then exit() else error("tests failed") end

-- this is an example of the format for the camera specification
oc = {
    rotationType = 0,
    -- rotationIndex = 20,
    viewId = 0,
    eyePos = {x = 0.194911, y = -0.574832, z = 0.017699},
    zoom =  1.0,
    -- zoomIndex = 2,
    viewAngle = 0,
    directionAngle = 0, -- azimuth &camera_ini->azimuth
    elevationAngle = 0, -- elevation &camera_ini->elevation
    projectionType = 0,
    viewDir  = {x = 0.144911, y = 0.500000, z = 0.017699},
    zAngle = {az = 62.000000, elev = 38.000000},
    transformMatrix = nil,
    -- transformMatrix = {
    --      1.000000 0.000000 0.000000 0.000000
    --      0.000000 1.000000 0.000000 0.000000
    --      0.000000 0.000000 1.000000 0.000000
    --      0.000000 0.000000 0.000000 1.000000
    -- },
    clipping = nil
    -- clipping = {
    --     mode = 0,
    --     x = {min = nil, max = nil},
    --     y = {min = nil, max = nil},
    --     z = {min = nil, max = nil}
    -- }
}<|MERGE_RESOLUTION|>--- conflicted
+++ resolved
@@ -652,7 +652,6 @@
         local x = orthogonal
         test("set", function() view.projection_type = x end)
         test("get", function() return view.projection_type end)
-<<<<<<< HEAD
         test("equal", function()
             assert(view.projection_type == x, "get does not match set")
         end)
@@ -663,18 +662,6 @@
         test("get", function() return view.projection_type end)
         test("equal", function()
             assert(view.projection_type == x, "get does not match set")
-=======
-        test("equal", function()
-            assert(view.projection_type == x, "get does not match set")
-        end)
-    end)
-    test("projection type get/set 2", function()
-        local x = perspective
-        test("set", function() view.projection_type = x end)
-        test("get", function() return view.projection_type end)
-        test("equal", function()
-            assert(view.projection_type == x, "get does not match set")
->>>>>>> 6d692d66
         end)
     end)
     testException("render.movie.type invalid", function()
@@ -700,81 +687,7 @@
 
 end)
 display_test_results(tests)
-<<<<<<< HEAD
-function mkMovie()
-    -- this is a very quick hack of a sript as a demonstration
-    -- depends on ffmpeg and ImageMagick
-    -- it currently needs to save to disk in order to combine the two different
-    -- data sets from Smokeview, however, it is possible to stream images
-    -- directly to ffmpeg.
-    local f = assert(io.popen("uname", r))
-    local sys = assert(f:read('*a'))
-    f:close()
-    local sep
-    print(sys)
-    load.datafile("room_fire_01.sf")
-    load.datafile("room_fire_01.s3d")
-    render("load test")
-    unload.all()
-    print("done test load")
-    if string.find(sys, "Linux") then sep = "/"
-    else sep = "\\"
-    end
-    os.execute("mkdir renders")
-    os.execute("mkdir renders" .. sep .. "tempslice")
-    os.execute("mkdir renders" .. sep .. "smoke")
-    os.execute("mkdir renders" .. sep .. "combined")
-    render.type = "PNG"
-    unload.all()
-    local cam = {
-        rotationType = 1,
-        eyePos = {x = 0.481481, y = -1.278639, z = 0.222222},
-        zoom =  1.0,
-        viewAngle = 0,
-        directionAngle = 0,
-        elevationAngle = 0,
-        projectionType = 0,
-        viewDir  = {x = 0.481481, y = 0.500000, z = 0.222222},
-        zAngle = {az = -50, elev = 55},
-        transformMatrix = nil,
-        clipping = nil
-    }
-    camera.print(cam)
-    camera.set(cam)
-    timebar.visibility = true
-    local movframes = 500
-    load.datafile("room_fire_01.sf")
-    render.dir = "renders/tempslice"
-    rendermany(0,movframes,1,function() return tostring(view.framenumber) end)
-    unload.all()
-    render.dir ="renders/smoke"
-    load.datafile("room_fire_01.s3d")
-    print("done load")
-    rendermany(0,movframes,1,function() return tostring(view.framenumber) end)
-    io.stderr:write("rendering complete\n")
-    io.stderr:write("combining frames\n")
-    for i=0,movframes,1 do
-        io.stderr:write(string.format("combining frame %d\n",i))
-        os.execute(string.format(
-            "montage"
-            .. " renders/tempslice/%d.png"
-            .. " renders/smoke/%d.png"
-            .. " -tile 2x1"
-            .. " -geometry +0+0"
-            .. " renders/combined/%d.png"
-            , i, i, i))
-    end
-    os.execute(string.format(
-        "ffmpeg"
-        .. " -y"
-        .. " -r 15"
-        .. " -i renders/combined/%%d.png"
-        .. " renders/testMovie.mp4"))
-end
--- mkMovie()
-=======
-
->>>>>>> 6d692d66
+
 if (tests.failed == 0) then exit() else error("tests failed") end
 
 -- this is an example of the format for the camera specification
