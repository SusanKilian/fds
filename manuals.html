<!DOCTYPE html>
<html>

  <head>
    <meta charset='utf-8'>
    <meta http-equiv="X-UA-Compatible" content="chrome=1">
    <meta name="description" content="FDS-SMV : Fire Dynamics Simulator (FDS) and Smokeview (SMV)">

    <link rel="stylesheet" type="text/css" media="screen" href="stylesheets/stylesheet.css">
    <link rel="stylesheet" type="text/css" media="screen" href="octicons/octicons.css">

    <title>FDS-SMV Manuals</title>
  </head>

  <body>

    <!-- HEADER -->
    <div id="header_wrap" class="outer">
        <header class="inner">
          <a id="forkme_banner" href="https://github.com/firemodels/fds-smv" target="_blank">View on GitHub</a>

            <h1 id="project_title">FDS-SMV</h1>
            <h2 id="project_tagline">Fire Dynamics Simulator (FDS) and Smokeview (SMV)</h2>

        </header>
    </div>

    <!-- <nav>
      <a href="index.html">Home</a> |
      <a href="../Downloads/index.html">Downloads</a>
    </nav> -->

    <!-- MAIN CONTENT -->
    <div id="main_content_wrap" class="outer">
      <section id="main_content" class="inner">

        <div>
          <p><strong>FDS-SMV Manuals</strong></p>
        </div>

        <div>
          <p>Current release version: FDS 6.3.2, SMV 6.3.2</p>
        </div>

        <div id="fds_manuals">
          <p>
            <img src="images/pdf_blue.png" width="40px" height="40px" style="border: none; box-shadow: none;"/>
            <a href="https://drive.google.com/file/d/0B-W-dkXwdHWNNHk5aE9yV0F6TE0/view">FDS User's Guide</a>
          </p>
          <p>
            <img src="images/pdf_blue.png" width="40px" height="40px" style="border: none; box-shadow: none;"/>
            <a href="https://drive.google.com/file/d/0B-W-dkXwdHWNRkxFUVNZdkF5YTA/view">FDS Technical Reference Guide</a>
          </p>
          <p>
            <img src="images/pdf_blue.png" width="40px" height="40px" style="border: none; box-shadow: none;"/>
            <a href="https://drive.google.com/file/d/0B-W-dkXwdHWNUzRFOXJ6eU9wSDQ/view">FDS Verification Guide</a>
          </p>
          <p>
            <img src="images/pdf_blue.png" width="40px" height="40px" style="border: none; box-shadow: none;"/>
            <a href="https://drive.google.com/file/d/0B-W-dkXwdHWNazBTYWFoRkM1dUE/view">FDS Validation Guide</a>
          </p>
          <p>
            <img src="images/pdf_blue.png" width="40px" height="40px" style="border: none; box-shadow: none;"/>
<<<<<<< HEAD
            <a href="https://drive.google.com/file/d/0B-W-dkXwdHWNSHhPVmY4VHphVnc/view">FDS Configuration Management Plan</a>
=======
            <a href="https://drive.google.com/file/d/0B-W-dkXwdHWNVW1kMjFtNUh2dEU/view">FDS Configuration Management Plan</a>
>>>>>>> a66f4e24
          </p>
        </div>

        <div id="smv_manuals">
          <p>
            <img src="images/pdf_red.png" width="40px" height="40px" style="border: none; box-shadow: none;"/>
            <a href="https://drive.google.com/file/d/0B-W-dkXwdHWNUm11a3RWUzk0Qk0/view">SMV User's Guide</a>
          </p>
          <p>
            <img src="images/pdf_red.png" width="40px" height="40px" style="border: none; box-shadow: none;"/>
            <a href="https://drive.google.com/file/d/0B-W-dkXwdHWNdmEzX1ZWaVMxN1k/view">SMV Technical Reference Guide</a>
          </p>
          <p>
            <img src="images/pdf_red.png" width="40px" height="40px" style="border: none; box-shadow: none;"/>
            <a href="https://drive.google.com/file/d/0B-W-dkXwdHWNWDd5NlBnakV5QnM/view">SMV Verification Guide</a>
          </p>
        </div>

        <div id="nightly_manuals" style="margin-top: 20px; margin-bottom: -10px;">
          <p>
            <a href="https://drive.google.com/folderview?id=0B_wB1pJL2bFQUlJwMmNfaHlqME0&usp=sharing">View nightly builds</a>
          </p>
        </div>

      </section>
    </div>

    <!-- FOOTER  -->
    <div id="footer_wrap" class="outer">
      <footer class="inner">
        <div style="margin-top: -10px; margin-bottom:20px;">
          <p>
            <a href="index.html"     style="padding-right: 10px;">Home</a>
            <a href="downloads.html" style="padding-right: 10px;">Downloads</a>
            <a href="manuals.html"   style="padding-right: 10px;">Documentation</a>
            <a href="https://groups.google.com/forum/?fromgroups#!forum/fds-smv" style="padding-right: 10px;" target="_blank">Discussion Forum</a>
            <a href="https://github.com/firemodels/fds-smv/issues" style="padding-right: 10px;" target="_blank">Issue Tracker</a>
            <a href="https://github.com/firemodels/fds-smv/wiki" target="_blank">Wiki Pages</a>
          </p>
        </div>
        <p>
          <a href="https://www.youtube.com/user/fdssmokeview"  target="_blank" style="padding-right: 5px;"><img src="images/youtube_bw.png" width="44px" height="44px" style="border: none; box-shadow: none;"/></a>
          <a href="http://fds-smv.blogspot.com/"  target="_blank" style="padding-right: 5px;"><img src="images/eblogger_w.png" width="44px" height="44px" style="border: none; box-shadow: none;"/></a>
          <a href="https://twitter.com/fdssmv"  target="_blank"><img src="images/twitter_w.png" width="44px" height="44px" style="border: none; box-shadow: none;"/></a>
        </p>
        <p class="copyright">FDS-SMV maintained by <a href="https://github.com/rmcdermo" target="_blank">rmcdermo</a></p>
        <p>Published with <a href="https://pages.github.com" target="_blank">GitHub Pages</a></p>
      </footer>
    </div>

  </body>
</html><|MERGE_RESOLUTION|>--- conflicted
+++ resolved
@@ -61,11 +61,7 @@
           </p>
           <p>
             <img src="images/pdf_blue.png" width="40px" height="40px" style="border: none; box-shadow: none;"/>
-<<<<<<< HEAD
-            <a href="https://drive.google.com/file/d/0B-W-dkXwdHWNSHhPVmY4VHphVnc/view">FDS Configuration Management Plan</a>
-=======
             <a href="https://drive.google.com/file/d/0B-W-dkXwdHWNVW1kMjFtNUh2dEU/view">FDS Configuration Management Plan</a>
->>>>>>> a66f4e24
           </p>
         </div>
 
