--- conflicted
+++ resolved
@@ -192,11 +192,7 @@
 impi_intel_linux_64 : setup $(obj_mpi)
 	$(FCOMPL) $(FFLAGS) $(LFLAGS) $(FOPENMPFLAGS) -o $(obj) $(obj_mpi)
 
-<<<<<<< HEAD
-impi_intel_linux_64_db : FFLAGS = -m64 -mt_mpi -check -warn unused -O0 -auto -WB -traceback -g -fpe0 -fltconsistency $(GITINFO)
-=======
-impi_intel_linux_64_db : FFLAGS = -m64 -mt_mpi -check -warn all -O0 -auto -WB -traceback -g -fpe0 -fltconsistency $(GITINFO) 
->>>>>>> 8ffb1c98
+impi_intel_linux_64_db : FFLAGS = -m64 -mt_mpi -check -warn all -O0 -auto -WB -traceback -g -fpe0 -fltconsistency
 impi_intel_linux_64_db : LFLAGS = -static-intel
 impi_intel_linux_64_db : FCOMPL = mpiifort
 impi_intel_linux_64_db : FOPENMPFLAGS = -qopenmp -qopenmp-link static -liomp5
@@ -241,17 +237,13 @@
 mpi_intel_linux_64ib_scorep : setup $(obj_mpi)
 	$(FCOMPL) $(FFLAGS) $(LFLAGS) $(FOPENMPFLAGS) -o $(obj) $(obj_mpi)
 
-<<<<<<< HEAD
-ifdef MKLROOT # This assumes the MKL library is available.
-intel_linux_64_db : FFLAGS = -m64 -check -warn unused -O0 -auto -WB -traceback -g -fpe0 -fltconsistency -stand:f08 -DWITH_PARDISO -I$(MKLROOT)/include $(GITINFO)
+ifdef MKLROOT # This assumes the MKL library is available.
+intel_linux_64_db : FFLAGS = -m64 -check -warn all -O0 -auto -WB -traceback -g -fpe0 -fltconsistency -stand:f08 -DWITH_PARDISO -I$(MKLROOT)/include $(GITINFO)
 intel_linux_64_db : LFLAGSMKL = -L$(MKLROOT)/lib -mkl
 else # MKL not available.
-intel_linux_64_db : FFLAGS = -m64 -check -warn unused -O0 -auto -WB -traceback -g -fpe0 -fltconsistency -stand:f08 $(GITINFO)
+intel_linux_64_db : FFLAGS = -m64 -check -warn all -O0 -auto -WB -traceback -g -fpe0 -fltconsistency -stand:f08 $(GITINFO)
 intel_linux_64_db : LFLAGSMKL =
 endif
-=======
-intel_linux_64_db : FFLAGS = -m64 -check -warn all -O0 -auto -WB -traceback -g -fpe0 -fltconsistency -stand:f08 $(GITINFO) 
->>>>>>> 8ffb1c98
 intel_linux_64_db : LFLAGS = -static-intel
 intel_linux_64_db : FCOMPL = ifort
 intel_linux_64_db : FOPENMPFLAGS = -qopenmp -qopenmp-link static -liomp5
@@ -267,11 +259,7 @@
 intel_linux_64_inspect : setup $(obj_serial)
 	$(FCOMPL) $(FFLAGS) $(LFLAGS) $(FOPENMPFLAGS) -o $(obj) $(obj_serial)
 
-<<<<<<< HEAD
-mpi_intel_linux_64_db : FFLAGS = -m64 -check -warn unused -O0 -auto -WB -traceback -g -fpe0 -fltconsistency $(GITINFO)
-=======
-mpi_intel_linux_64_db : FFLAGS = -m64 -check -warn all -O0 -auto -WB -traceback -g -fpe0 -fltconsistency $(GITINFO) 
->>>>>>> 8ffb1c98
+mpi_intel_linux_64_db : FFLAGS = -m64 -check -warn all -O0 -auto -WB -traceback -g -fpe0 -fltconsistency $(GITINFO)
 mpi_intel_linux_64_db : LFLAGS = -static-intel
 mpi_intel_linux_64_db : FCOMPL = mpifort
 mpi_intel_linux_64_db : FOPENMPFLAGS = -qopenmp -qopenmp-link static -liomp5
@@ -579,10 +567,10 @@
 
 mpi_gnu_linux_32 : FFLAGS = -O3 $(GITINFOGNU)
 mpi_gnu_linux_32 : FCOMPL = mpif90
-mpi_gnu_linux_32 : FOPENMPFLAGS = 
+mpi_gnu_linux_32 : FOPENMPFLAGS =
 mpi_gnu_linux_32 : obj = fds_mpi_gnu_linux_32
-mpi_gnu_linux_32 : setup $(obj_mpi) 
-	$(FCOMPL) $(FFLAGS) $(FOPENMPFLAGS) -o $(obj) $(obj_mpi) 
+mpi_gnu_linux_32 : setup $(obj_mpi)
+	$(FCOMPL) $(FFLAGS) $(FOPENMPFLAGS) -o $(obj) $(obj_mpi)
 
 mpi_gnu_linux_64 : FFLAGS = -O3 $(GITINFOGNU)
 mpi_gnu_linux_64 : FCOMPL = mpifort
@@ -593,10 +581,10 @@
 
 mpi_gnu_linux_32_db : FFLAGS = -O0 -ggdb -Wall -Wline-truncation -Wcharacter-truncation -Wsurprising -Waliasing -fcheck=all -fbacktrace $(GITINFOGNU)
 mpi_gnu_linux_32_db : FCOMPL = mpif90
-mpi_gnu_linux_32_db : FOPENMPFLAGS = 
+mpi_gnu_linux_32_db : FOPENMPFLAGS =
 mpi_gnu_linux_32_db : obj = fds_mpi_gnu_linux_32_db
-mpi_gnu_linux_32_db : setup $(obj_mpi) 
-	$(FCOMPL) $(FFLAGS) $(FOPENMPFLAGS) -o $(obj) $(obj_mpi) 
+mpi_gnu_linux_32_db : setup $(obj_mpi)
+	$(FCOMPL) $(FFLAGS) $(FOPENMPFLAGS) -o $(obj) $(obj_mpi)
 
 mpi_gnu_linux_64_db : FFLAGS = -O2 -ggdb -Wall -Wline-truncation -Wcharacter-truncation -Wsurprising -Waliasing -fcheck=all -fbacktrace $(GITINFOGNU)
 mpi_gnu_linux_64_db : FCOMPL = mpifort
