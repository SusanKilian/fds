--- conflicted
+++ resolved
@@ -72,11 +72,7 @@
 echo
 cd %CURDIR%\..\..\..\..\Build
 cd %dir%\intel_win_64
-<<<<<<< HEAD
-call %script% release bot
-=======
 call %script% -r bot
->>>>>>> ee91f51e
 cd %BUILDDIR%
 exit /b /0
 
