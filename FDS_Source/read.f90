--- conflicted
+++ resolved
@@ -1890,15 +1890,9 @@
 NAMELIST /DUMP/ CLIP_RESTART_FILES,COLUMN_DUMP_LIMIT,CTRL_COLUMN_LIMIT,&
                 DEVC_COLUMN_LIMIT,DT_BNDE,DT_BNDF,DT_CTRL,DT_DEVC,DT_DEVC_LINE,DT_FLUSH,&
                 DT_GEOM,DT_HRR,DT_ISOF,DT_MASS,DT_PART,DT_PL3D,DT_PROF,DT_RESTART,DT_SL3D,DT_SLCF,EB_PART_FILE,&
-<<<<<<< HEAD
-                FLUSH_FILE_BUFFERS,GEOM_DIAG,MASS_FILE,MAXIMUM_PARTICLES,MMS_TIMER,NFRAMES,PLOT3D_PART_ID,PLOT3D_QUANTITY,&
-                PLOT3D_SPEC_ID,PLOT3D_SPEC_ID,PLOT3D_VELO_INDEX,RENDER_FILE,SIG_FIGS,SIG_FIGS_EXP,SMOKE3D,SMOKE3D_QUANTITY,&
-                SMOKE3D_SPEC_ID,STATUS_FILES,UVW_TIMER,VELOCITY_ERROR_FILE,WRITE_XYZ
-=======
-                FLUSH_FILE_BUFFERS,MASS_FILE,MAXIMUM_PARTICLES,MMS_TIMER,NFRAMES,PLOT3D_PART_ID,PLOT3D_QUANTITY,PLOT3D_SPEC_ID,&
+                FLUSH_FILE_BUFFERS,GEOM_DIAG,MASS_FILE,MAXIMUM_PARTICLES,MMS_TIMER,NFRAMES,PLOT3D_PART_ID,PLOT3D_QUANTITY,PLOT3D_SPEC_ID,&
                 PLOT3D_SPEC_ID,PLOT3D_VELO_INDEX,RENDER_FILE,SIG_FIGS,SIG_FIGS_EXP,SMOKE3D,SMOKE3D_QUANTITY,&
                 SMOKE3D_SPEC_ID,STATUS_FILES,SUPPRESS_DIAGNOSTICS,UVW_TIMER,VELOCITY_ERROR_FILE,WRITE_XYZ
->>>>>>> 376faf5e
 
 ! Set defaults
 
