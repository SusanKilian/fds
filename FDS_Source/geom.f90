--- conflicted
+++ resolved
@@ -2159,11 +2159,8 @@
    G%MATL_ID = MATL_ID
    G%HAVE_MATL = HAVE_MATL
    
-<<<<<<< HEAD
-   IF(.NOT.AUTO_TEXTURE.AND.N_VERTS>0)THEN
-=======
    IF (.NOT.AUTO_TEXTURE .AND. N_VERTS>0) THEN
->>>>>>> 205a9d40
+      
       TXMIN = VERTS(1)
       TXMAX = TXMIN
       TYMIN = VERTS(2)
@@ -2171,17 +2168,10 @@
       DO I = 1, N_VERTS
          TX = VERTS(3*I-2)
          TY = VERTS(3*I-1)
-<<<<<<< HEAD
-         IF(TX<TXMIN)TXMIN=TX
-         IF(TX>TXMAX)TXMAX=TX
-         IF(TY<TYMIN)TYMIN=TY
-         IF(TY>TYMAX)TYMAX=TY
-=======
          IF (TX<TXMIN)TXMIN=TX
          IF (TX>TXMAX)TXMAX=TX
          IF (TY<TYMIN)TYMIN=TY
          IF (TY>TYMAX)TYMAX=TY
->>>>>>> 205a9d40
       ENDDO
       TEXTURE_ORIGIN(1)=TXMIN
       TEXTURE_ORIGIN(2)=TYMIN
@@ -2818,13 +2808,8 @@
    I1=LEFT
    I2=NMID+1
    ICOUNT=LEFT
-<<<<<<< HEAD
    DO WHILE (I1<=NMID .OR. I2<=RIGHT)
-      IF (I1<=NMID.AND.I2<=RIGHT) THEN
-=======
-   DO WHILE (I1<=NMID .OR. I2.LE.RIGHT)
-      IF (I1<=NMID .AND. I2.LE.RIGHT) THEN
->>>>>>> 205a9d40
+      IF (I1<=NMID .AND. I2<=RIGHT) THEN
         IF (COMPARE_FACES(ORDER(I1),ORDER(I2))==-1) THEN
            WORK(ICOUNT)=ORDER(I1)
            I1=I1+1
@@ -2832,17 +2817,10 @@
            WORK(ICOUNT)=ORDER(I2)
            I2=I2+1
         ENDIF
-<<<<<<< HEAD
-      ELSE IF (I1<=NMID.AND.I2>RIGHT) THEN
-         WORK(ICOUNT)=ORDER(I1)
-         I1=I1+1
-      ELSE IF (I1>NMID.AND.I2<=RIGHT) THEN
-=======
       ELSE IF (I1<=NMID .AND. I2>RIGHT) THEN
          WORK(ICOUNT)=ORDER(I1)
          I1=I1+1
-      ELSE IF (I1>NMID .AND. I2.LE.RIGHT) THEN
->>>>>>> 205a9d40
+      ELSE IF (I1>NMID .AND. I2<=RIGHT) THEN
          WORK(ICOUNT)=ORDER(I2)
          I2=I2+1
       ENDIF
