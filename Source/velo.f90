MODULE VELO

! Module computes the velocity flux terms, baroclinic torque correction terms, and performs the CFL Check

USE PRECISION_PARAMETERS
USE GLOBAL_CONSTANTS
USE MESH_POINTERS
USE COMP_FUNCTIONS, ONLY: CURRENT_TIME

IMPLICIT NONE
PRIVATE

PUBLIC COMPUTE_VELOCITY_FLUX,VELOCITY_PREDICTOR,VELOCITY_CORRECTOR,NO_FLUX,BAROCLINIC_CORRECTION, &
       MATCH_VELOCITY,MATCH_VELOCITY_FLUX,VELOCITY_BC,COMPUTE_VISCOSITY,VISCOSITY_BC
PRIVATE VELOCITY_FLUX,VELOCITY_FLUX_CYLINDRICAL


CONTAINS


SUBROUTINE COMPUTE_VELOCITY_FLUX(T,DT,NM,FUNCTION_CODE)

REAL(EB), INTENT(IN) :: T,DT
REAL(EB) :: TNOW
INTEGER, INTENT(IN) :: NM,FUNCTION_CODE

IF (SOLID_PHASE_ONLY .OR. FREEZE_VELOCITY) RETURN

TNOW = CURRENT_TIME()

SELECT CASE(FUNCTION_CODE)
   CASE(1)
      CALL COMPUTE_VISCOSITY(T,NM)
   CASE(2)
      MESHES(NM)%BAROCLINIC_TERMS_ATTACHED = .FALSE.
      CALL VISCOSITY_BC(NM)
      IF (.NOT.CYLINDRICAL) CALL VELOCITY_FLUX(T,DT,NM)
      IF (     CYLINDRICAL) CALL VELOCITY_FLUX_CYLINDRICAL(T,NM)
END SELECT

T_USED(4) = T_USED(4) + CURRENT_TIME() - TNOW
END SUBROUTINE COMPUTE_VELOCITY_FLUX


SUBROUTINE COMPUTE_VISCOSITY(T,NM)

USE PHYSICAL_FUNCTIONS, ONLY: GET_VISCOSITY,LES_FILTER_WIDTH_FUNCTION,GET_POTENTIAL_TEMPERATURE,TURBULENT_VISCOSITY_INTERP1D
USE TURBULENCE, ONLY: VARDEN_DYNSMAG,TEST_FILTER,FILL_EDGES,WALL_MODEL,RNG_EDDY_VISCOSITY,WALE_VISCOSITY
USE MATH_FUNCTIONS, ONLY:EVALUATE_RAMP
USE COMPLEX_GEOMETRY, ONLY : CCREGION_COMPUTE_VISCOSITY
REAL(EB), INTENT(IN) :: T
INTEGER, INTENT(IN) :: NM
REAL(EB) :: ZZ_GET(1:N_TRACKED_SPECIES),NU_EDDY,DELTA,KSGS,U2,V2,W2,AA,A_IJ(3,3),BB,B_IJ(3,3),&
            DUDX,DUDY,DUDZ,DVDX,DVDY,DVDZ,DWDX,DWDY,DWDZ,MU_EFF,SLIP_COEF,VEL_GAS,VEL_T,RAMP_T,TSI,&
            VDF,LS,THETA_0,THETA_1,THETA_2,DTDZBAR,WGT,NU_2,NU_3,DX_1,DX_2,DX_3
REAL(EB), PARAMETER :: RAPLUS=1._EB/26._EB, C_LS=0.76_EB
INTEGER :: I,J,K,IIG,JJG,KKG,II,JJ,KK,IW,IOR
REAL(EB), POINTER, DIMENSION(:,:,:) :: RHOP=>NULL(),UP=>NULL(),VP=>NULL(),WP=>NULL(), &
                                       UP_HAT=>NULL(),VP_HAT=>NULL(),WP_HAT=>NULL(), &
                                       UU=>NULL(),VV=>NULL(),WW=>NULL(),DTDZ=>NULL()
REAL(EB), POINTER, DIMENSION(:,:,:,:) :: ZZP=>NULL()
INTEGER, POINTER, DIMENSION(:,:,:) :: CELL_COUNTER=>NULL()
TYPE(WALL_TYPE), POINTER :: WC=>NULL()
TYPE(SURFACE_TYPE), POINTER :: SF=>NULL()

IF (EVACUATION_ONLY(NM)) RETURN ! No need to update viscosity, use initial one

CALL POINT_TO_MESH(NM)

IF (PREDICTOR) THEN
   RHOP => RHO
   UU   => U
   VV   => V
   WW   => W
   ZZP  => ZZ
ELSE
   RHOP => RHOS
   UU   => US
   VV   => VS
   WW   => WS
   ZZP  => ZZS
ENDIF

! Compute viscosity for DNS using primitive species

IF (SIM_MODE==SVLES_MODE) THEN

   MU_DNS = MU_AIR_0

ELSE

   !$OMP PARALLEL DO FIRSTPRIVATE(ZZ_GET) SCHEDULE(guided)
   DO K=1,KBAR
      DO J=1,JBAR
         DO I=1,IBAR
            IF (SOLID(CELL_INDEX(I,J,K))) CYCLE
            ZZ_GET(1:N_TRACKED_SPECIES) = ZZP(I,J,K,1:N_TRACKED_SPECIES)
            CALL GET_VISCOSITY(ZZ_GET,MU_DNS(I,J,K),TMP(I,J,K))
         ENDDO
      ENDDO
   ENDDO
   !$OMP END PARALLEL DO

ENDIF

CALL COMPUTE_STRAIN_RATE(NM)

SELECT_TURB: SELECT CASE (TURB_MODEL)

   CASE (NO_TURB_MODEL)

      MU = MU_DNS

   CASE (CONSMAG,DYNSMAG) SELECT_TURB ! Smagorinsky (1963) eddy viscosity

      IF (PREDICTOR .AND. TURB_MODEL==DYNSMAG) CALL VARDEN_DYNSMAG(NM) ! dynamic procedure, Moin et al. (1991)

      DO K=1,KBAR
         DO J=1,JBAR
            DO I=1,IBAR
               IF (SOLID(CELL_INDEX(I,J,K))) CYCLE
               MU(I,J,K) = MU_DNS(I,J,K) + RHOP(I,J,K)*CSD2(I,J,K)*STRAIN_RATE(I,J,K)
            ENDDO
         ENDDO
      ENDDO

   CASE (DEARDORFF) SELECT_TURB ! Deardorff (1980) eddy viscosity model (current default)

      ! Velocities relative to the p-cell center

      UP => WORK1
      VP => WORK2
      WP => WORK3
      UP=0._EB
      VP=0._EB
      WP=0._EB

      DO K=1,KBAR
         DO J=1,JBAR
            DO I=1,IBAR
               IF (SOLID(CELL_INDEX(I,J,K))) CYCLE
               UP(I,J,K) = 0.5_EB*(UU(I,J,K) + UU(I-1,J,K))
               VP(I,J,K) = 0.5_EB*(VV(I,J,K) + VV(I,J-1,K))
               WP(I,J,K) = 0.5_EB*(WW(I,J,K) + WW(I,J,K-1))
            ENDDO
         ENDDO
      ENDDO

      ! fill mesh boundary ghost cells

      DO IW=1,N_EXTERNAL_WALL_CELLS
         WC=>WALL(IW)
         SELECT CASE(WC%BOUNDARY_TYPE)
            CASE(INTERPOLATED_BOUNDARY)
               II = WC%ONE_D%II
               JJ = WC%ONE_D%JJ
               KK = WC%ONE_D%KK
               UP(II,JJ,KK) = U_GHOST(IW)
               VP(II,JJ,KK) = V_GHOST(IW)
               WP(II,JJ,KK) = W_GHOST(IW)
            CASE(OPEN_BOUNDARY,MIRROR_BOUNDARY)
               II = WC%ONE_D%II
               JJ = WC%ONE_D%JJ
               KK = WC%ONE_D%KK
               IIG = WC%ONE_D%IIG
               JJG = WC%ONE_D%JJG
               KKG = WC%ONE_D%KKG
               UP(II,JJ,KK) = UP(IIG,JJG,KKG)
               VP(II,JJ,KK) = VP(IIG,JJG,KKG)
               WP(II,JJ,KK) = WP(IIG,JJG,KKG)
         END SELECT
      ENDDO

      ! fill edge and corner ghost cells

      CALL FILL_EDGES(UP)
      CALL FILL_EDGES(VP)
      CALL FILL_EDGES(WP)

      UP_HAT => WORK4
      VP_HAT => WORK5
      WP_HAT => WORK6
      UP_HAT=0._EB
      VP_HAT=0._EB
      WP_HAT=0._EB

      CALL TEST_FILTER(UP_HAT,UP)
      CALL TEST_FILTER(VP_HAT,VP)
      CALL TEST_FILTER(WP_HAT,WP)

      POTENTIAL_TEMPERATURE_IF: IF (.NOT.POTENTIAL_TEMPERATURE_CORRECTION) THEN
         !$OMP PARALLEL DO PRIVATE(DELTA, KSGS, NU_EDDY) SCHEDULE(static)
         DO K=1,KBAR
            DO J=1,JBAR
               DO I=1,IBAR
                  IF (SOLID(CELL_INDEX(I,J,K))) CYCLE
                  DELTA = LES_FILTER_WIDTH_FUNCTION(DX(I),DY(J),DZ(K))
                  KSGS = 0.5_EB*( (UP(I,J,K)-UP_HAT(I,J,K))**2 + (VP(I,J,K)-VP_HAT(I,J,K))**2 + (WP(I,J,K)-WP_HAT(I,J,K))**2 )

                  NU_EDDY = C_DEARDORFF*DELTA*SQRT(KSGS)
                  MU(I,J,K) = MU_DNS(I,J,K) + RHOP(I,J,K)*NU_EDDY
               ENDDO
            ENDDO
         ENDDO
         !$OMP END PARALLEL DO
      ELSE POTENTIAL_TEMPERATURE_IF
         DTDZ => WORK7
         DO K=0,KBAR
            DO J=0,JBAR
               DO I=0,IBAR
                  THETA_1 = GET_POTENTIAL_TEMPERATURE(TMP(I,J,K),ZC(K))
                  THETA_2 = GET_POTENTIAL_TEMPERATURE(TMP(I,J,K+1),ZC(K+1))
                  DTDZ(I,J,K) = (THETA_2-THETA_1)*RDZN(K)
               ENDDO
            ENDDO
         ENDDO
         DO K=1,KBAR
            DO J=1,JBAR
               DO I=1,IBAR
                  IF (SOLID(CELL_INDEX(I,J,K))) CYCLE
                  DELTA = LES_FILTER_WIDTH_FUNCTION(DX(I),DY(J),DZ(K))
                  LS = DELTA
                  KSGS = 0.5_EB*( (UP(I,J,K)-UP_HAT(I,J,K))**2 + (VP(I,J,K)-VP_HAT(I,J,K))**2 + (WP(I,J,K)-WP_HAT(I,J,K))**2 )
                  DTDZBAR = 0.5_EB*(DTDZ(I,J,K)+DTDZ(I,J,K+1))
                  IF (DTDZBAR>0._EB) THEN
                     THETA_0 = GET_POTENTIAL_TEMPERATURE(TMP_0(K),ZC(K))
                     LS = C_LS*SQRT(KSGS)/SQRT(ABS(GVEC(3))/THETA_0*DTDZBAR) ! von Schoenberg Eq. (3.19)
                  ENDIF
                  NU_EDDY = C_DEARDORFF*MIN(LS,DELTA)*SQRT(KSGS)
                  MU(I,J,K) = MU_DNS(I,J,K) + RHOP(I,J,K)*NU_EDDY
                  PR_T(I,J,K) = 1._EB/(1._EB + (2._EB*MIN(LS,DELTA)/DELTA)) ! von Schoenberg Eq. (3.21)
               ENDDO
            ENDDO
         ENDDO
      ENDIF POTENTIAL_TEMPERATURE_IF

   CASE (VREMAN) SELECT_TURB ! Vreman (2004) eddy viscosity model (experimental)

      ! A. W. Vreman. An eddy-viscosity subgrid-scale model for turbulent shear flow: Algebraic theory and applications.
      ! Phys. Fluids, 16(10):3670-3681, 2004.

      DO K=1,KBAR
         DO J=1,JBAR
            DO I=1,IBAR
               IF (SOLID(CELL_INDEX(I,J,K))) CYCLE
               DUDX = RDX(I)*(UU(I,J,K)-UU(I-1,J,K))
               DVDY = RDY(J)*(VV(I,J,K)-VV(I,J-1,K))
               DWDZ = RDZ(K)*(WW(I,J,K)-WW(I,J,K-1))
               DUDY = 0.25_EB*RDY(J)*(UU(I,J+1,K)-UU(I,J-1,K)+UU(I-1,J+1,K)-UU(I-1,J-1,K))
               DUDZ = 0.25_EB*RDZ(K)*(UU(I,J,K+1)-UU(I,J,K-1)+UU(I-1,J,K+1)-UU(I-1,J,K-1))
               DVDX = 0.25_EB*RDX(I)*(VV(I+1,J,K)-VV(I-1,J,K)+VV(I+1,J-1,K)-VV(I-1,J-1,K))
               DVDZ = 0.25_EB*RDZ(K)*(VV(I,J,K+1)-VV(I,J,K-1)+VV(I,J-1,K+1)-VV(I,J-1,K-1))
               DWDX = 0.25_EB*RDX(I)*(WW(I+1,J,K)-WW(I-1,J,K)+WW(I+1,J,K-1)-WW(I-1,J,K-1))
               DWDY = 0.25_EB*RDY(J)*(WW(I,J+1,K)-WW(I,J-1,K)+WW(I,J+1,K-1)-WW(I,J-1,K-1))

               ! Vreman, Eq. (6)
               A_IJ(1,1)=DUDX; A_IJ(2,1)=DUDY; A_IJ(3,1)=DUDZ
               A_IJ(1,2)=DVDX; A_IJ(2,2)=DVDY; A_IJ(3,2)=DVDZ
               A_IJ(1,3)=DWDX; A_IJ(2,3)=DWDY; A_IJ(3,3)=DWDZ

               AA=0._EB
               DO JJ=1,3
                  DO II=1,3
                     AA = AA + A_IJ(II,JJ)*A_IJ(II,JJ)
                  ENDDO
               ENDDO

               ! Vreman, Eq. (7)
               B_IJ(1,1)=(DX(I)*A_IJ(1,1))**2 + (DY(J)*A_IJ(2,1))**2 + (DZ(K)*A_IJ(3,1))**2
               B_IJ(2,2)=(DX(I)*A_IJ(1,2))**2 + (DY(J)*A_IJ(2,2))**2 + (DZ(K)*A_IJ(3,2))**2
               B_IJ(3,3)=(DX(I)*A_IJ(1,3))**2 + (DY(J)*A_IJ(2,3))**2 + (DZ(K)*A_IJ(3,3))**2

               B_IJ(1,2)=DX(I)**2*A_IJ(1,1)*A_IJ(1,2) + DY(J)**2*A_IJ(2,1)*A_IJ(2,2) + DZ(K)**2*A_IJ(3,1)*A_IJ(3,2)
               B_IJ(1,3)=DX(I)**2*A_IJ(1,1)*A_IJ(1,3) + DY(J)**2*A_IJ(2,1)*A_IJ(2,3) + DZ(K)**2*A_IJ(3,1)*A_IJ(3,3)
               B_IJ(2,3)=DX(I)**2*A_IJ(1,2)*A_IJ(1,3) + DY(J)**2*A_IJ(2,2)*A_IJ(2,3) + DZ(K)**2*A_IJ(3,2)*A_IJ(3,3)

               BB = B_IJ(1,1)*B_IJ(2,2) - B_IJ(1,2)**2 &
                  + B_IJ(1,1)*B_IJ(3,3) - B_IJ(1,3)**2 &
                  + B_IJ(2,2)*B_IJ(3,3) - B_IJ(2,3)**2    ! Vreman, Eq. (8)

               IF (ABS(AA)>TWO_EPSILON_EB .AND. BB>TWO_EPSILON_EB) THEN
                  NU_EDDY = C_VREMAN*SQRT(BB/AA)  ! Vreman, Eq. (5)
               ELSE
                  NU_EDDY=0._EB
               ENDIF

               MU(I,J,K) = MU_DNS(I,J,K) + RHOP(I,J,K)*NU_EDDY

            ENDDO
         ENDDO
      ENDDO

   CASE (RNG) SELECT_TURB

      ! A. Yakhot, S. A. Orszag, V. Yakhot, and M. Israeli. Renormalization Group Formulation of Large-Eddy Simulation.
      ! Journal of Scientific Computing, 1(1):1-51, 1989.

      DO K=1,KBAR
         DO J=1,JBAR
            DO I=1,IBAR
               IF (SOLID(CELL_INDEX(I,J,K))) CYCLE
               DELTA = LES_FILTER_WIDTH_FUNCTION(DX(I),DY(J),DZ(K))
               CALL RNG_EDDY_VISCOSITY(MU_EFF,MU_DNS(I,J,K),RHOP(I,J,K),STRAIN_RATE(I,J,K),DELTA)
               MU(I,J,K) = MU_EFF
            ENDDO
         ENDDO
      ENDDO

   CASE (WALE) SELECT_TURB

      DO K=1,KBAR
         DO J=1,JBAR
            DO I=1,IBAR
               IF (SOLID(CELL_INDEX(I,J,K))) CYCLE
               DELTA = LES_FILTER_WIDTH_FUNCTION(DX(I),DY(J),DZ(K))
               ! compute velocity gradient tensor
               DUDX = RDX(I)*(UU(I,J,K)-UU(I-1,J,K))
               DVDY = RDY(J)*(VV(I,J,K)-VV(I,J-1,K))
               DWDZ = RDZ(K)*(WW(I,J,K)-WW(I,J,K-1))
               DUDY = 0.25_EB*RDY(J)*(UU(I,J+1,K)-UU(I,J-1,K)+UU(I-1,J+1,K)-UU(I-1,J-1,K))
               DUDZ = 0.25_EB*RDZ(K)*(UU(I,J,K+1)-UU(I,J,K-1)+UU(I-1,J,K+1)-UU(I-1,J,K-1))
               DVDX = 0.25_EB*RDX(I)*(VV(I+1,J,K)-VV(I-1,J,K)+VV(I+1,J-1,K)-VV(I-1,J-1,K))
               DVDZ = 0.25_EB*RDZ(K)*(VV(I,J,K+1)-VV(I,J,K-1)+VV(I,J-1,K+1)-VV(I,J-1,K-1))
               DWDX = 0.25_EB*RDX(I)*(WW(I+1,J,K)-WW(I-1,J,K)+WW(I+1,J,K-1)-WW(I-1,J,K-1))
               DWDY = 0.25_EB*RDY(J)*(WW(I,J+1,K)-WW(I,J-1,K)+WW(I,J+1,K-1)-WW(I,J-1,K-1))
               A_IJ(1,1)=DUDX; A_IJ(1,2)=DUDY; A_IJ(1,3)=DUDZ
               A_IJ(2,1)=DVDX; A_IJ(2,2)=DVDY; A_IJ(2,3)=DVDZ
               A_IJ(3,1)=DWDX; A_IJ(3,2)=DWDY; A_IJ(3,3)=DWDZ

               CALL WALE_VISCOSITY(NU_EDDY,A_IJ,DELTA)

               MU(I,J,K) = MU_DNS(I,J,K) + RHOP(I,J,K)*NU_EDDY
            ENDDO
         ENDDO
      ENDDO

END SELECT SELECT_TURB

! Compute resolved kinetic energy per unit mass

DO K=1,KBAR
   DO J=1,JBAR
      DO I=1,IBAR
         IF (SOLID(CELL_INDEX(I,J,K))) CYCLE
         U2 = 0.25_EB*(UU(I-1,J,K)+UU(I,J,K))**2
         V2 = 0.25_EB*(VV(I,J-1,K)+VV(I,J,K))**2
         W2 = 0.25_EB*(WW(I,J,K-1)+WW(I,J,K))**2
         KRES(I,J,K) = 0.5_EB*(U2+V2+W2)
      ENDDO
   ENDDO
ENDDO

! Mirror viscosity into solids and exterior boundary cells

CELL_COUNTER => IWORK1 ; CELL_COUNTER = 0

WALL_LOOP: DO IW=1,N_EXTERNAL_WALL_CELLS+N_INTERNAL_WALL_CELLS

   WC=>WALL(IW)
   IF (WC%BOUNDARY_TYPE==NULL_BOUNDARY) CYCLE WALL_LOOP
   II  = WC%ONE_D%II
   JJ  = WC%ONE_D%JJ
   KK  = WC%ONE_D%KK
   IOR = WC%ONE_D%IOR
   IIG = WC%ONE_D%IIG
   JJG = WC%ONE_D%JJG
   KKG = WC%ONE_D%KKG
   SF=>SURFACE(WC%SURF_INDEX)

   SELECT CASE(WC%BOUNDARY_TYPE)

      CASE(SOLID_BOUNDARY)

         IF (ABS(SF%T_IGN-T_BEGIN)<=SPACING(SF%T_IGN) .AND. SF%RAMP_INDEX(TIME_VELO)>=1) THEN
            TSI = T
         ELSE
            TSI = T-SF%T_IGN
         ENDIF
         RAMP_T = EVALUATE_RAMP(TSI,SF%TAU(TIME_VELO),SF%RAMP_INDEX(TIME_VELO))
         VEL_T = RAMP_T*SQRT(SF%VEL_T(1)**2 + SF%VEL_T(2)**2)

         SELECT CASE(ABS(IOR))
            CASE(1)
               VEL_GAS = SQRT( 0.25_EB*( (VV(IIG,JJG,KKG)+VV(IIG,JJG-1,KKG))**2 + (WW(IIG,JJG,KKG)+WW(IIG,JJG,KKG-1))**2 ) )
            CASE(2)
               VEL_GAS = SQRT( 0.25_EB*( (UU(IIG,JJG,KKG)+UU(IIG-1,JJG,KKG))**2 + (WW(IIG,JJG,KKG)+WW(IIG,JJG,KKG-1))**2 ) )
            CASE(3)
               VEL_GAS = SQRT( 0.25_EB*( (UU(IIG,JJG,KKG)+UU(IIG-1,JJG,KKG))**2 + (VV(IIG,JJG,KKG)+VV(IIG,JJG-1,KKG))**2 ) )
         END SELECT

         CALL WALL_MODEL(SLIP_COEF,WC%ONE_D%U_TAU,WC%ONE_D%Y_PLUS,VEL_GAS-VEL_T,&
                         MU_DNS(IIG,JJG,KKG)/RHO(IIG,JJG,KKG),1._EB/WC%ONE_D%RDN,SURFACE(WC%SURF_INDEX)%ROUGHNESS)

         IF (SIM_MODE/=DNS_MODE) THEN
            DELTA = LES_FILTER_WIDTH_FUNCTION(DX(IIG),DY(JJG),DZ(KKG))
            SELECT CASE(NEAR_WALL_TURB_MODEL)
               CASE DEFAULT ! Constant Smagorinsky with Van Driest damping
                  VDF = 1._EB-EXP(-WC%ONE_D%Y_PLUS*RAPLUS)
                  NU_EDDY = (VDF*C_SMAGORINSKY*DELTA)**2*STRAIN_RATE(IIG,JJG,KKG)
               CASE(WALE)
                  ! compute velocity gradient tensor
                  DUDX = RDX(IIG)*(UU(IIG,JJG,KKG)-UU(IIG-1,JJG,KKG))
                  DVDY = RDY(JJG)*(VV(IIG,JJG,KKG)-VV(IIG,JJG-1,KKG))
                  DWDZ = RDZ(KKG)*(WW(IIG,JJG,KKG)-WW(IIG,JJG,KKG-1))
                  DUDY = 0.25_EB*RDY(JJG)*(UU(IIG,JJG+1,KKG)-UU(IIG,JJG-1,KKG)+UU(IIG-1,JJG+1,KKG)-UU(IIG-1,JJG-1,KKG))
                  DUDZ = 0.25_EB*RDZ(KKG)*(UU(IIG,JJG,KKG+1)-UU(IIG,JJG,KKG-1)+UU(IIG-1,JJG,KKG+1)-UU(IIG-1,JJG,KKG-1))
                  DVDX = 0.25_EB*RDX(IIG)*(VV(IIG+1,JJG,KKG)-VV(IIG-1,JJG,KKG)+VV(IIG+1,JJG-1,KKG)-VV(IIG-1,JJG-1,KKG))
                  DVDZ = 0.25_EB*RDZ(KKG)*(VV(IIG,JJG,KKG+1)-VV(IIG,JJG,KKG-1)+VV(IIG,JJG-1,KKG+1)-VV(IIG,JJG-1,KKG-1))
                  DWDX = 0.25_EB*RDX(IIG)*(WW(IIG+1,JJG,KKG)-WW(IIG-1,JJG,KKG)+WW(IIG+1,JJG,KKG-1)-WW(IIG-1,JJG,KKG-1))
                  DWDY = 0.25_EB*RDY(JJG)*(WW(IIG,JJG+1,KKG)-WW(IIG,JJG-1,KKG)+WW(IIG,JJG+1,KKG-1)-WW(IIG,JJG-1,KKG-1))
                  A_IJ(1,1)=DUDX; A_IJ(1,2)=DUDY; A_IJ(1,3)=DUDZ
                  A_IJ(2,1)=DVDX; A_IJ(2,2)=DVDY; A_IJ(2,3)=DVDZ
                  A_IJ(3,1)=DWDX; A_IJ(3,2)=DWDY; A_IJ(3,3)=DWDZ
                  CALL WALE_VISCOSITY(NU_EDDY,A_IJ,DELTA)
               CASE(MU_TURB_INTERP)
                  !! Experimental !!
                  ! avoids jump in viscosity model from bulk to near-wall cells
                  DX_1 = 1._EB/WC%ONE_D%RDN
                  SELECT CASE(IOR)
                     CASE( 1)
                        NU_2 = RHO(MIN(IIG+1,IBP1),JJG,KKG)*MU(MIN(IIG+1,IBP1),JJG,KKG)
                        NU_3 = RHO(MIN(IIG+2,IBP1),JJG,KKG)*MU(MIN(IIG+2,IBP1),JJG,KKG)
                        DX_2 = DX(MIN(IIG+1,IBP1))
                        DX_3 = DX(MIN(IIG+2,IBP1))
                     CASE(-1)
                        NU_2 = RHO(MAX(IIG-1,0),JJG,KKG)*MU(MAX(IIG-1,0),JJG,KKG)
                        NU_3 = RHO(MAX(IIG-2,0),JJG,KKG)*MU(MAX(IIG-2,0),JJG,KKG)
                        DX_2 = DX(MAX(IIG-1,0))
                        DX_3 = DX(MAX(IIG-2,0))
                     CASE( 2)
                        NU_2 = RHO(IIG,MIN(JJG+1,JBP1),KKG)*MU(IIG,MIN(JJG+1,JBP1),KKG)
                        NU_3 = RHO(IIG,MIN(JJG+2,JBP1),KKG)*MU(IIG,MIN(JJG+2,JBP1),KKG)
                        DX_2 = DY(MIN(JJG+1,JBP1))
                        DX_3 = DY(MIN(JJG+2,JBP1))
                     CASE(-2)
                        NU_2 = RHO(IIG,MAX(JJG-1,0),KKG)*MU(IIG,MAX(JJG-1,0),KKG)
                        NU_3 = RHO(IIG,MAX(JJG-2,0),KKG)*MU(IIG,MAX(JJG-2,0),KKG)
                        DX_2 = DY(MAX(JJG-1,0))
                        DX_3 = DY(MAX(JJG-2,0))
                     CASE( 3)
                        NU_2 = RHO(IIG,JJG,MIN(KKG+1,KBP1))*MU(IIG,JJG,MIN(KKG+1,KBP1))
                        NU_3 = RHO(IIG,JJG,MIN(KKG+2,KBP1))*MU(IIG,JJG,MIN(KKG+2,KBP1))
                        DX_2 = DZ(MIN(KKG+1,KBP1))
                        DX_3 = DZ(MIN(KKG+2,KBP1))
                     CASE(-3)
                        NU_2 = RHO(IIG,JJG,MAX(KKG-1,0))*MU(IIG,JJG,MAX(KKG-1,0))
                        NU_3 = RHO(IIG,JJG,MAX(KKG-2,0))*MU(IIG,JJG,MAX(KKG-2,0))
                        DX_2 = DZ(MAX(KKG-1,0))
                        DX_3 = DZ(MAX(KKG-2,0))
                  END SELECT
                  CALL TURBULENT_VISCOSITY_INTERP1D(NU_EDDY,NU_2,NU_3,DX_1,DX_2,DX_3)
            END SELECT
            IF (CELL_COUNTER(IIG,JJG,KKG)==0) MU(IIG,JJG,KKG) = 0._EB
            CELL_COUNTER(IIG,JJG,KKG) = CELL_COUNTER(IIG,JJG,KKG) + 1
            WGT = 1._EB/REAL(CELL_COUNTER(IIG,JJG,KKG),EB)
            MU(IIG,JJG,KKG) = (1._EB-WGT)*MU(IIG,JJG,KKG) + WGT*(MU_DNS(IIG,JJG,KKG) + RHOP(IIG,JJG,KKG)*NU_EDDY)
         ELSE
            MU(IIG,JJG,KKG) = MU_DNS(IIG,JJG,KKG)
         ENDIF

         IF (SOLID(CELL_INDEX(II,JJ,KK))) MU(II,JJ,KK) = MU(IIG,JJG,KKG)

      CASE(OPEN_BOUNDARY,MIRROR_BOUNDARY)

         MU(II,JJ,KK) = MU(IIG,JJG,KKG)
         KRES(II,JJ,KK) = KRES(IIG,JJG,KKG)

   END SELECT

ENDDO WALL_LOOP

IF(CC_IBM) CALL CCREGION_COMPUTE_VISCOSITY(0._EB,NM)

MU(   0,0:JBP1,   0) = MU(   1,0:JBP1,1)
MU(IBP1,0:JBP1,   0) = MU(IBAR,0:JBP1,1)
MU(IBP1,0:JBP1,KBP1) = MU(IBAR,0:JBP1,KBAR)
MU(   0,0:JBP1,KBP1) = MU(   1,0:JBP1,KBAR)
MU(0:IBP1,   0,   0) = MU(0:IBP1,   1,1)
MU(0:IBP1,JBP1,0)    = MU(0:IBP1,JBAR,1)
MU(0:IBP1,JBP1,KBP1) = MU(0:IBP1,JBAR,KBAR)
MU(0:IBP1,0,KBP1)    = MU(0:IBP1,   1,KBAR)
MU(0,   0,0:KBP1)    = MU(   1,   1,0:KBP1)
MU(IBP1,0,0:KBP1)    = MU(IBAR,   1,0:KBP1)
MU(IBP1,JBP1,0:KBP1) = MU(IBAR,JBAR,0:KBP1)
MU(0,JBP1,0:KBP1)    = MU(   1,JBAR,0:KBP1)

END SUBROUTINE COMPUTE_VISCOSITY


SUBROUTINE COMPUTE_STRAIN_RATE(NM)

INTEGER, INTENT(IN) :: NM
REAL(EB) :: DUDX,DUDY,DUDZ,DVDX,DVDY,DVDZ,DWDX,DWDY,DWDZ,S11,S22,S33,S12,S13,S23,ONTHDIV
INTEGER :: I,J,K,IOR,IIG,JJG,KKG,IW,SURF_INDEX
REAL(EB), POINTER, DIMENSION(:,:,:) :: UU=>NULL(),VV=>NULL(),WW=>NULL()
TYPE(WALL_TYPE), POINTER :: WC=>NULL()

CALL POINT_TO_MESH(NM)

IF (PREDICTOR) THEN
   UU => U
   VV => V
   WW => W
ELSE
   UU => US
   VV => VS
   WW => WS
ENDIF

SELECT CASE (TURB_MODEL)
   CASE DEFAULT
      DO K=1,KBAR
         DO J=1,JBAR
            DO I=1,IBAR
               IF (SOLID(CELL_INDEX(I,J,K))) CYCLE
               DUDX = RDX(I)*(UU(I,J,K)-UU(I-1,J,K))
               DVDY = RDY(J)*(VV(I,J,K)-VV(I,J-1,K))
               DWDZ = RDZ(K)*(WW(I,J,K)-WW(I,J,K-1))
               DUDY = 0.25_EB*RDY(J)*(UU(I,J+1,K)-UU(I,J-1,K)+UU(I-1,J+1,K)-UU(I-1,J-1,K))
               DUDZ = 0.25_EB*RDZ(K)*(UU(I,J,K+1)-UU(I,J,K-1)+UU(I-1,J,K+1)-UU(I-1,J,K-1))
               DVDX = 0.25_EB*RDX(I)*(VV(I+1,J,K)-VV(I-1,J,K)+VV(I+1,J-1,K)-VV(I-1,J-1,K))
               DVDZ = 0.25_EB*RDZ(K)*(VV(I,J,K+1)-VV(I,J,K-1)+VV(I,J-1,K+1)-VV(I,J-1,K-1))
               DWDX = 0.25_EB*RDX(I)*(WW(I+1,J,K)-WW(I-1,J,K)+WW(I+1,J,K-1)-WW(I-1,J,K-1))
               DWDY = 0.25_EB*RDY(J)*(WW(I,J+1,K)-WW(I,J-1,K)+WW(I,J+1,K-1)-WW(I,J-1,K-1))
               ONTHDIV = ONTH*(DUDX+DVDY+DWDZ)
               S11 = DUDX - ONTHDIV
               S22 = DVDY - ONTHDIV
               S33 = DWDZ - ONTHDIV
               S12 = 0.5_EB*(DUDY+DVDX)
               S13 = 0.5_EB*(DUDZ+DWDX)
               S23 = 0.5_EB*(DVDZ+DWDY)
               STRAIN_RATE(I,J,K) = SQRT(2._EB*(S11**2 + S22**2 + S33**2 + 2._EB*(S12**2 + S13**2 + S23**2)))
            ENDDO
         ENDDO
      ENDDO
   CASE (DEARDORFF)
      ! Here we omit the 3D loop, we only need the wall cell values of STRAIN_RATE
END SELECT

WALL_LOOP: DO IW=1,N_EXTERNAL_WALL_CELLS+N_INTERNAL_WALL_CELLS
   WC=>WALL(IW)
   IF (WC%BOUNDARY_TYPE/=SOLID_BOUNDARY) CYCLE WALL_LOOP

   SURF_INDEX = WC%SURF_INDEX
   IIG = WC%ONE_D%IIG
   JJG = WC%ONE_D%JJG
   KKG = WC%ONE_D%KKG
   IOR = WC%ONE_D%IOR

   ! Handle the case where OBST lives on an external boundary
   IF (IW>N_EXTERNAL_WALL_CELLS) THEN
      SELECT CASE(IOR)
         CASE( 1); IF (IIG>IBAR) CYCLE WALL_LOOP
         CASE(-1); IF (IIG<1)    CYCLE WALL_LOOP
         CASE( 2); IF (JJG>JBAR) CYCLE WALL_LOOP
         CASE(-2); IF (JJG<1)    CYCLE WALL_LOOP
         CASE( 3); IF (KKG>KBAR) CYCLE WALL_LOOP
         CASE(-3); IF (KKG<1)    CYCLE WALL_LOOP
      END SELECT
   ENDIF

   DUDX = RDX(IIG)*(UU(IIG,JJG,KKG)-UU(IIG-1,JJG,KKG))
   DVDY = RDY(JJG)*(VV(IIG,JJG,KKG)-VV(IIG,JJG-1,KKG))
   DWDZ = RDZ(KKG)*(WW(IIG,JJG,KKG)-WW(IIG,JJG,KKG-1))
   ONTHDIV = ONTH*(DUDX+DVDY+DWDZ)
   S11 = DUDX - ONTHDIV
   S22 = DVDY - ONTHDIV
   S33 = DWDZ - ONTHDIV

   DUDY = 0.25_EB*RDY(JJG)*(UU(IIG,JJG+1,KKG)-UU(IIG,JJG-1,KKG)+UU(IIG-1,JJG+1,KKG)-UU(IIG-1,JJG-1,KKG))
   DUDZ = 0.25_EB*RDZ(KKG)*(UU(IIG,JJG,KKG+1)-UU(IIG,JJG,KKG-1)+UU(IIG-1,JJG,KKG+1)-UU(IIG-1,JJG,KKG-1))
   DVDX = 0.25_EB*RDX(IIG)*(VV(IIG+1,JJG,KKG)-VV(IIG-1,JJG,KKG)+VV(IIG+1,JJG-1,KKG)-VV(IIG-1,JJG-1,KKG))
   DVDZ = 0.25_EB*RDZ(KKG)*(VV(IIG,JJG,KKG+1)-VV(IIG,JJG,KKG-1)+VV(IIG,JJG-1,KKG+1)-VV(IIG,JJG-1,KKG-1))
   DWDX = 0.25_EB*RDX(IIG)*(WW(IIG+1,JJG,KKG)-WW(IIG-1,JJG,KKG)+WW(IIG+1,JJG,KKG-1)-WW(IIG-1,JJG,KKG-1))
   DWDY = 0.25_EB*RDY(JJG)*(WW(IIG,JJG+1,KKG)-WW(IIG,JJG-1,KKG)+WW(IIG,JJG+1,KKG-1)-WW(IIG,JJG-1,KKG-1))

   S12 = 0.5_EB*(DUDY+DVDX)
   S13 = 0.5_EB*(DUDZ+DWDX)
   S23 = 0.5_EB*(DVDZ+DWDY)

   STRAIN_RATE(IIG,JJG,KKG) = SQRT(2._EB*(S11**2 + S22**2 + S33**2 + 2._EB*(S12**2 + S13**2 + S23**2)))
ENDDO WALL_LOOP

END SUBROUTINE COMPUTE_STRAIN_RATE


SUBROUTINE VISCOSITY_BC(NM)

! Specify ghost cell values of the viscosity array MU

INTEGER, INTENT(IN) :: NM
REAL(EB) :: MU_OTHER,DP_OTHER,KRES_OTHER
INTEGER :: II,JJ,KK,IW,IIO,JJO,KKO,NOM,N_INT_CELLS
TYPE(WALL_TYPE),POINTER :: WC=>NULL()
TYPE(EXTERNAL_WALL_TYPE),POINTER :: EWC=>NULL()

CALL POINT_TO_MESH(NM)

! Mirror viscosity into solids and exterior boundary cells

WALL_LOOP: DO IW=1,N_EXTERNAL_WALL_CELLS
   WC =>WALL(IW)
   EWC=>EXTERNAL_WALL(IW)
   IF (EWC%NOM==0) CYCLE WALL_LOOP
   II  = WC%ONE_D%II
   JJ  = WC%ONE_D%JJ
   KK  = WC%ONE_D%KK
   NOM = EWC%NOM
   MU_OTHER   = 0._EB
   DP_OTHER   = 0._EB
   KRES_OTHER = 0._EB
   DO KKO=EWC%KKO_MIN,EWC%KKO_MAX
      DO JJO=EWC%JJO_MIN,EWC%JJO_MAX
         DO IIO=EWC%IIO_MIN,EWC%IIO_MAX
            MU_OTHER = MU_OTHER + OMESH(NOM)%MU(IIO,JJO,KKO)
            KRES_OTHER = KRES_OTHER + OMESH(NOM)%KRES(IIO,JJO,KKO)
            IF (PREDICTOR) THEN
               DP_OTHER = DP_OTHER + OMESH(NOM)%D(IIO,JJO,KKO)
            ELSE
               DP_OTHER = DP_OTHER + OMESH(NOM)%DS(IIO,JJO,KKO)
            ENDIF
         ENDDO
      ENDDO
   ENDDO
   N_INT_CELLS = (EWC%IIO_MAX-EWC%IIO_MIN+1) * (EWC%JJO_MAX-EWC%JJO_MIN+1) * (EWC%KKO_MAX-EWC%KKO_MIN+1)
   MU_OTHER = MU_OTHER/REAL(N_INT_CELLS,EB)
   KRES_OTHER = KRES_OTHER/REAL(N_INT_CELLS,EB)
   DP_OTHER = DP_OTHER/REAL(N_INT_CELLS,EB)
   MU(II,JJ,KK) = MU_OTHER
   KRES(II,JJ,KK) = KRES_OTHER
   IF (PREDICTOR) THEN
      D(II,JJ,KK) = DP_OTHER
   ELSE
      DS(II,JJ,KK) = DP_OTHER
   ENDIF
ENDDO WALL_LOOP

END SUBROUTINE VISCOSITY_BC


SUBROUTINE VELOCITY_FLUX(T,DT,NM)

! Compute convective and diffusive terms of the momentum equations

USE MATH_FUNCTIONS, ONLY: EVALUATE_RAMP
USE COMPLEX_GEOMETRY, ONLY : ROTATED_CUBE_VELOCITY_FLUX,CCIBM_INTERP_FACE_VEL
INTEGER, INTENT(IN) :: NM
REAL(EB), INTENT(IN) :: T,DT
REAL(EB) :: MUX,MUY,MUZ,UP,UM,VP,VM,WP,WM,VTRM,OMXP,OMXM,OMYP,OMYM,OMZP,OMZM,TXYP,TXYM,TXZP,TXZM,TYZP,TYZM, &
            DTXYDY,DTXZDZ,DTYZDZ,DTXYDX,DTXZDX,DTYZDY, &
            DUDX,DVDY,DWDZ,DUDY,DUDZ,DVDX,DVDZ,DWDX,DWDY, &
            VOMZ,WOMY,UOMY,VOMX,UOMZ,WOMX, &
            RRHO,GX(0:IBAR_MAX),GY(0:IBAR_MAX),GZ(0:IBAR_MAX),TXXP,TXXM,TYYP,TYYM,TZZP,TZZM,DTXXDX,DTYYDY,DTZZDZ, &
            DUMMY=0._EB
REAL(EB) :: VEG_UMAG
INTEGER :: I,J,K,IEXP,IEXM,IEYP,IEYM,IEZP,IEZM,IC,IC1,IC2
REAL(EB), POINTER, DIMENSION(:,:,:) :: TXY=>NULL(),TXZ=>NULL(),TYZ=>NULL(),OMX=>NULL(),OMY=>NULL(),OMZ=>NULL(), &
                                       UU=>NULL(),VV=>NULL(),WW=>NULL(),RHOP=>NULL(),DP=>NULL()

CALL POINT_TO_MESH(NM)

IF (PREDICTOR) THEN
   UU => U
   VV => V
   WW => W
   DP => D
   RHOP => RHO
ELSE
   UU => US
   VV => VS
   WW => WS
   DP => DS
   RHOP => RHOS
ENDIF

TXY => WORK1
TXZ => WORK2
TYZ => WORK3
OMX => WORK4
OMY => WORK5
OMZ => WORK6

! Define velocities on gas cut-faces underlaying Cartesian faces.
IF (CC_IBM) CALL CCIBM_INTERP_FACE_VEL(DT,NM,.TRUE.)

! Compute vorticity and stress tensor components

!$OMP PARALLEL DO PRIVATE(DUDY, DVDX, DUDZ, DWDX, DVDZ, DWDY, &
!$OMP& MUX, MUY, MUZ) SCHEDULE(STATIC)
DO K=0,KBAR
   DO J=0,JBAR
      DO I=0,IBAR
         DUDY = RDYN(J)*(UU(I,J+1,K)-UU(I,J,K))
         DVDX = RDXN(I)*(VV(I+1,J,K)-VV(I,J,K))
         DUDZ = RDZN(K)*(UU(I,J,K+1)-UU(I,J,K))
         DWDX = RDXN(I)*(WW(I+1,J,K)-WW(I,J,K))
         DVDZ = RDZN(K)*(VV(I,J,K+1)-VV(I,J,K))
         DWDY = RDYN(J)*(WW(I,J+1,K)-WW(I,J,K))
         OMX(I,J,K) = DWDY - DVDZ
         OMY(I,J,K) = DUDZ - DWDX
         OMZ(I,J,K) = DVDX - DUDY
         MUX = 0.25_EB*(MU(I,J+1,K)+MU(I,J,K)+MU(I,J,K+1)+MU(I,J+1,K+1))
         MUY = 0.25_EB*(MU(I+1,J,K)+MU(I,J,K)+MU(I,J,K+1)+MU(I+1,J,K+1))
         MUZ = 0.25_EB*(MU(I+1,J,K)+MU(I,J,K)+MU(I,J+1,K)+MU(I+1,J+1,K))
         TXY(I,J,K) = MUZ*(DVDX + DUDY)
         TXZ(I,J,K) = MUY*(DUDZ + DWDX)
         TYZ(I,J,K) = MUX*(DVDZ + DWDY)
      ENDDO
   ENDDO
ENDDO
!$OMP END PARALLEL DO

! Wannier Flow (Stokes flow) test case

IF (PERIODIC_TEST==5) THEN
   OMX=0._EB
   OMY=0._EB
   OMZ=0._EB
   OME_E = -1.E6_EB
ENDIF

! Compute gravity components

IF (.NOT.SPATIAL_GRAVITY_VARIATION) THEN
   GX(0:IBAR) = EVALUATE_RAMP(T,DUMMY,I_RAMP_GX)*GVEC(1)
   GY(0:IBAR) = EVALUATE_RAMP(T,DUMMY,I_RAMP_GY)*GVEC(2)
   GZ(0:IBAR) = EVALUATE_RAMP(T,DUMMY,I_RAMP_GZ)*GVEC(3)
ELSE
   DO I=0,IBAR
      GX(I) = EVALUATE_RAMP(X(I),DUMMY,I_RAMP_GX)*GVEC(1)
      GY(I) = EVALUATE_RAMP(X(I),DUMMY,I_RAMP_GY)*GVEC(2)
      GZ(I) = EVALUATE_RAMP(X(I),DUMMY,I_RAMP_GZ)*GVEC(3)
   ENDDO
ENDIF

! Compute x-direction flux term FVX

!$OMP PARALLEL PRIVATE(WP, WM, VP, VM, UP, UM, &
!$OMP& OMXP, OMXM, OMYP, OMYM, OMZP, OMZM, &
!$OMP& TXZP, TXZM, TXYP, TXYM, TYZP, TYZM, &
!$OMP& IC, IEXP, IEXM, IEYP, IEYM, IEZP, IEZM, &
!$OMP& RRHO, DUDX, DVDY, DWDZ, VTRM)
!$OMP DO SCHEDULE(static) &
!$OMP& PRIVATE(WOMY, VOMZ, TXXP, TXXM, DTXXDX, DTXYDY, DTXZDZ)
DO K=1,KBAR
   DO J=1,JBAR
      DO I=0,IBAR
         WP    = WW(I,J,K)   + WW(I+1,J,K)
         WM    = WW(I,J,K-1) + WW(I+1,J,K-1)
         VP    = VV(I,J,K)   + VV(I+1,J,K)
         VM    = VV(I,J-1,K) + VV(I+1,J-1,K)
         OMYP  = OMY(I,J,K)
         OMYM  = OMY(I,J,K-1)
         OMZP  = OMZ(I,J,K)
         OMZM  = OMZ(I,J-1,K)
         TXZP  = TXZ(I,J,K)
         TXZM  = TXZ(I,J,K-1)
         TXYP  = TXY(I,J,K)
         TXYM  = TXY(I,J-1,K)
         IC    = CELL_INDEX(I,J,K)
         IEYP  = EDGE_INDEX(8,IC)
         IEYM  = EDGE_INDEX(6,IC)
         IEZP  = EDGE_INDEX(12,IC)
         IEZM  = EDGE_INDEX(10,IC)
         IF (OME_E(-1,IEYP)>-1.E5_EB) THEN
            OMYP = OME_E(-1,IEYP)
            TXZP = TAU_E(-1,IEYP)
         ENDIF
         IF (OME_E( 1,IEYM)>-1.E5_EB) THEN
            OMYM = OME_E( 1,IEYM)
            TXZM = TAU_E( 1,IEYM)
         ENDIF
         IF (OME_E(-2,IEZP)>-1.E5_EB) THEN
            OMZP = OME_E(-2,IEZP)
            TXYP = TAU_E(-2,IEZP)
         ENDIF
         IF (OME_E( 2,IEZM)>-1.E5_EB) THEN
            OMZM = OME_E( 2,IEZM)
            TXYM = TAU_E( 2,IEZM)
         ENDIF
         WOMY  = WP*OMYP + WM*OMYM
         VOMZ  = VP*OMZP + VM*OMZM
         RRHO  = 2._EB/(RHOP(I,J,K)+RHOP(I+1,J,K))
         DVDY  = (VV(I+1,J,K)-VV(I+1,J-1,K))*RDY(J)
         DWDZ  = (WW(I+1,J,K)-WW(I+1,J,K-1))*RDZ(K)
         TXXP  = MU(I+1,J,K)*( FOTH*DP(I+1,J,K) - 2._EB*(DVDY+DWDZ) )
         DVDY  = (VV(I,J,K)-VV(I,J-1,K))*RDY(J)
         DWDZ  = (WW(I,J,K)-WW(I,J,K-1))*RDZ(K)
         TXXM  = MU(I,J,K)  *( FOTH*DP(I,J,K)   - 2._EB*(DVDY+DWDZ) )
         DTXXDX= RDXN(I)*(TXXP-TXXM)
         DTXYDY= RDY(J) *(TXYP-TXYM)
         DTXZDZ= RDZ(K) *(TXZP-TXZM)
         VTRM  = DTXXDX + DTXYDY + DTXZDZ
         FVX(I,J,K) = 0.25_EB*(WOMY - VOMZ) - GX(I) + RRHO*(GX(I)*RHO_0(K) - VTRM)
      ENDDO
   ENDDO
ENDDO
!$OMP END DO NOWAIT

! Compute y-direction flux term FVY

!$OMP DO SCHEDULE(static) &
!$OMP& PRIVATE(WOMX, UOMZ, TYYP, TYYM, DTXYDX, DTYYDY, DTYZDZ)
DO K=1,KBAR
   DO J=0,JBAR
      DO I=1,IBAR
         UP    = UU(I,J,K)   + UU(I,J+1,K)
         UM    = UU(I-1,J,K) + UU(I-1,J+1,K)
         WP    = WW(I,J,K)   + WW(I,J+1,K)
         WM    = WW(I,J,K-1) + WW(I,J+1,K-1)
         OMXP  = OMX(I,J,K)
         OMXM  = OMX(I,J,K-1)
         OMZP  = OMZ(I,J,K)
         OMZM  = OMZ(I-1,J,K)
         TYZP  = TYZ(I,J,K)
         TYZM  = TYZ(I,J,K-1)
         TXYP  = TXY(I,J,K)
         TXYM  = TXY(I-1,J,K)
         IC    = CELL_INDEX(I,J,K)
         IEXP  = EDGE_INDEX(4,IC)
         IEXM  = EDGE_INDEX(2,IC)
         IEZP  = EDGE_INDEX(12,IC)
         IEZM  = EDGE_INDEX(11,IC)
         IF (OME_E(-2,IEXP)>-1.E5_EB) THEN
            OMXP = OME_E(-2,IEXP)
            TYZP = TAU_E(-2,IEXP)
         ENDIF
         IF (OME_E( 2,IEXM)>-1.E5_EB) THEN
            OMXM = OME_E( 2,IEXM)
            TYZM = TAU_E( 2,IEXM)
         ENDIF
         IF (OME_E(-1,IEZP)>-1.E5_EB) THEN
            OMZP = OME_E(-1,IEZP)
            TXYP = TAU_E(-1,IEZP)
         ENDIF
         IF (OME_E( 1,IEZM)>-1.E5_EB) THEN
            OMZM = OME_E( 1,IEZM)
            TXYM = TAU_E( 1,IEZM)
         ENDIF
         WOMX  = WP*OMXP + WM*OMXM
         UOMZ  = UP*OMZP + UM*OMZM
         RRHO  = 2._EB/(RHOP(I,J,K)+RHOP(I,J+1,K))
         DUDX  = (UU(I,J+1,K)-UU(I-1,J+1,K))*RDX(I)
         DWDZ  = (WW(I,J+1,K)-WW(I,J+1,K-1))*RDZ(K)
         TYYP  = MU(I,J+1,K)*( FOTH*DP(I,J+1,K) - 2._EB*(DUDX+DWDZ) )
         DUDX  = (UU(I,J,K)-UU(I-1,J,K))*RDX(I)
         DWDZ  = (WW(I,J,K)-WW(I,J,K-1))*RDZ(K)
         TYYM  = MU(I,J,K)  *( FOTH*DP(I,J,K)   - 2._EB*(DUDX+DWDZ) )
         DTXYDX= RDX(I) *(TXYP-TXYM)
         DTYYDY= RDYN(J)*(TYYP-TYYM)
         DTYZDZ= RDZ(K) *(TYZP-TYZM)
         VTRM  = DTXYDX + DTYYDY + DTYZDZ
         FVY(I,J,K) = 0.25_EB*(UOMZ - WOMX) - GY(I) + RRHO*(GY(I)*RHO_0(K) - VTRM)
      ENDDO
   ENDDO
ENDDO
!$OMP END DO NOWAIT

! Compute z-direction flux term FVZ

!$OMP DO SCHEDULE(static) &
!$OMP& PRIVATE(UOMY, VOMX, TZZP, TZZM, DTXZDX, DTYZDY, DTZZDZ)
DO K=0,KBAR
   DO J=1,JBAR
      DO I=1,IBAR
         UP    = UU(I,J,K)   + UU(I,J,K+1)
         UM    = UU(I-1,J,K) + UU(I-1,J,K+1)
         VP    = VV(I,J,K)   + VV(I,J,K+1)
         VM    = VV(I,J-1,K) + VV(I,J-1,K+1)
         OMYP  = OMY(I,J,K)
         OMYM  = OMY(I-1,J,K)
         OMXP  = OMX(I,J,K)
         OMXM  = OMX(I,J-1,K)
         TXZP  = TXZ(I,J,K)
         TXZM  = TXZ(I-1,J,K)
         TYZP  = TYZ(I,J,K)
         TYZM  = TYZ(I,J-1,K)
         IC    = CELL_INDEX(I,J,K)
         IEXP  = EDGE_INDEX(4,IC)
         IEXM  = EDGE_INDEX(3,IC)
         IEYP  = EDGE_INDEX(8,IC)
         IEYM  = EDGE_INDEX(7,IC)
         IF (OME_E(-1,IEXP)>-1.E5_EB) THEN
            OMXP = OME_E(-1,IEXP)
            TYZP = TAU_E(-1,IEXP)
         ENDIF
         IF (OME_E( 1,IEXM)>-1.E5_EB) THEN
            OMXM = OME_E( 1,IEXM)
            TYZM = TAU_E( 1,IEXM)
         ENDIF
         IF (OME_E(-2,IEYP)>-1.E5_EB) THEN
            OMYP = OME_E(-2,IEYP)
            TXZP = TAU_E(-2,IEYP)
         ENDIF
         IF (OME_E( 2,IEYM)>-1.E5_EB) THEN
            OMYM = OME_E( 2,IEYM)
            TXZM = TAU_E( 2,IEYM)
         ENDIF
         UOMY  = UP*OMYP + UM*OMYM
         VOMX  = VP*OMXP + VM*OMXM
         RRHO  = 2._EB/(RHOP(I,J,K)+RHOP(I,J,K+1))
         DUDX  = (UU(I,J,K+1)-UU(I-1,J,K+1))*RDX(I)
         DVDY  = (VV(I,J,K+1)-VV(I,J-1,K+1))*RDY(J)
         TZZP  = MU(I,J,K+1)*( FOTH*DP(I,J,K+1) - 2._EB*(DUDX+DVDY) )
         DUDX  = (UU(I,J,K)-UU(I-1,J,K))*RDX(I)
         DVDY  = (VV(I,J,K)-VV(I,J-1,K))*RDY(J)
         TZZM  = MU(I,J,K)  *( FOTH*DP(I,J,K)   - 2._EB*(DUDX+DVDY) )
         DTXZDX= RDX(I) *(TXZP-TXZM)
         DTYZDY= RDY(J) *(TYZP-TYZM)
         DTZZDZ= RDZN(K)*(TZZP-TZZM)
         VTRM  = DTXZDX + DTYZDY + DTZZDZ
         FVZ(I,J,K) = 0.25_EB*(VOMX - UOMY) - GZ(I) + RRHO*(GZ(I)*0.5_EB*(RHO_0(K)+RHO_0(K+1)) - VTRM)
      ENDDO
   ENDDO
ENDDO
!$OMP END DO NOWAIT
!$OMP END PARALLEL

IF (EVACUATION_ONLY(NM)) THEN
   FVZ = 0._EB
   RETURN
END IF

! Restore previous substep velocities to gas cut-faces underlaying Cartesian faces.
IF (CC_IBM) CALL CCIBM_INTERP_FACE_VEL(DT,NM,.FALSE.)

! Additional force terms

IF (ANY(MEAN_FORCING))             CALL MOMENTUM_NUDGING           ! Mean forcing
IF (ANY(ABS(FVEC)>TWO_EPSILON_EB)) CALL DIRECT_FORCE               ! Direct force
IF (ANY(ABS(OVEC)>TWO_EPSILON_EB)) CALL CORIOLIS_FORCE             ! Coriolis force
IF (WFDS_BNDRYFUEL)                CALL VEGETATION_DRAG            ! Surface vegetation drag
IF (PATCH_VELOCITY)                CALL PATCH_VELOCITY_FLUX(DT,NM) ! Specified patch velocity
IF (PERIODIC_TEST==7)              CALL MMS_VELOCITY_FLUX(NM,T)    ! Source term in manufactured solution
IF (PERIODIC_TEST==21 .OR. PERIODIC_TEST==22) CALL ROTATED_CUBE_VELOCITY_FLUX(NM,T)


CONTAINS

SUBROUTINE MOMENTUM_NUDGING

USE COMPLEX_GEOMETRY, ONLY : IBM_GASPHASE, IBM_FGSC

! Add a force vector to the momentum equation that moves the flow field towards the direction of the mean flow.

REAL(EB) :: UBAR,VBAR,WBAR,INTEGRAL,SUM_VOLUME,VC,UMEAN,VMEAN,WMEAN,DU_FORCING,DV_FORCING,DW_FORCING,DT_LOC
INTEGER  :: NSC,I_LO,J_LO,I_HI,J_HI

IF (ICYC==1) RETURN ! need one cycle to initialize forcing arrays

DT_LOC = MAX(DT,DT_MEAN_FORCING)
NSC    = SPONGE_CELLS

MEAN_FORCING_X: IF (MEAN_FORCING(1)) THEN
   SELECT_RAMP_U: SELECT CASE(I_RAMP_U0_Z)
      CASE(0) SELECT_RAMP_U
<<<<<<< HEAD
         INTEGRAL = 0._EB
         SUM_VOLUME = 0._EB
         DO K=1,KBAR
            DO J=1,JBAR
               DO I=0,IBAR
                  IC1 = CELL_INDEX(I,J,K)
                  IC2 = CELL_INDEX(I+1,J,K)
                  IF (SOLID(IC1)) CYCLE
                  IF (SOLID(IC2)) CYCLE
                  IF (CC_IBM) THEN
                     IF(FCVAR(I,J,K,IBM_FGSC,IAXIS) /= IBM_GASPHASE) CYCLE ! If face not regular gasphase type cycle.
                  ENDIF
                  IF (.NOT.MEAN_FORCING_CELL(I,J,K)  ) CYCLE
                  IF (.NOT.MEAN_FORCING_CELL(I+1,J,K)) CYCLE
                  VC = DXN(I)*DY(J)*DZ(K)
                  INTEGRAL = INTEGRAL + UU(I,J,K)*VC
                  SUM_VOLUME = SUM_VOLUME + VC
=======
         PREDICTOR_IF_U: IF (PREDICTOR) THEN
            INTEGRAL = 0._EB
            SUM_VOLUME = 0._EB
            DO K=1,KBAR
               DO J=1,JBAR
                  DO I=0,IBAR
                     IC1 = CELL_INDEX(I,J,K)
                     IC2 = CELL_INDEX(I+1,J,K)
                     IF (SOLID(IC1)) CYCLE
                     IF (SOLID(IC2)) CYCLE
                     IF (.NOT.MEAN_FORCING_CELL(I,J,K)  ) CYCLE
                     IF (.NOT.MEAN_FORCING_CELL(I+1,J,K)) CYCLE
                     VC = DXN(I)*DY(J)*DZ(K)
                     INTEGRAL = INTEGRAL + UU(I,J,K)*VC
                     SUM_VOLUME = SUM_VOLUME + VC
                  ENDDO
>>>>>>> 91b48317
               ENDDO
            ENDDO
            IF (SUM_VOLUME>TWO_EPSILON_EB) THEN
               U_MEAN_LOC(NM) = INTEGRAL
            ELSE
               U_MEAN_LOC(NM) = 0._EB
            ENDIF
            M_VOLU_LOC(NM) = SUM_VOLUME
         ENDIF PREDICTOR_IF_U
         UBAR = U0*EVALUATE_RAMP(T,DUMMY,I_RAMP_U0_T)
         DU_FORCING = (UBAR-U_MEAN_GLOBAL)/DT_LOC
         DO K=1,KBAR
            DO J=1,JBAR
               DO I=0,IBAR
                  IF (.NOT.MEAN_FORCING_CELL(I,J,K)  ) CYCLE
                  IF (.NOT.MEAN_FORCING_CELL(I+1,J,K)) CYCLE
                  FVX(I,J,K) = FVX(I,J,K) - DU_FORCING
               ENDDO
            ENDDO
         ENDDO
      CASE(1:) SELECT_RAMP_U
         K_LOOP_U: DO K=1,KBAR
            INTEGRAL = 0._EB
            SUM_VOLUME = 0._EB
            DO J=1,JBAR
               DO I=0,IBAR
                  IC1 = CELL_INDEX(I,J,K)
                  IC2 = CELL_INDEX(I+1,J,K)
                  IF (SOLID(IC1)) CYCLE
                  IF (SOLID(IC2)) CYCLE
                  IF (CC_IBM) THEN
                     IF(FCVAR(I,J,K,IBM_FGSC,IAXIS) /= IBM_GASPHASE) CYCLE
                  ENDIF
                  VC = DXN(I)*DY(J)*DZ(K)
                  INTEGRAL = INTEGRAL + UU(I,J,K)*VC
                  SUM_VOLUME = SUM_VOLUME + VC
               ENDDO
            ENDDO
            IF (SUM_VOLUME>TWO_EPSILON_EB) THEN
               UMEAN = INTEGRAL/SUM_VOLUME
            ELSE
               ! this can happen if all cells in a given row, k, are solid
               UMEAN = 0._EB
            ENDIF
            UBAR = U0*EVALUATE_RAMP(T,DUMMY,I_RAMP_U0_T)*EVALUATE_RAMP(ZC(K),DUMMY,I_RAMP_U0_Z)
            DU_FORCING = (UBAR-UMEAN)/DT_LOC
            ! Apply the average force term to bulk of domain, and apply more aggressive forcing at boundary
            I_LO = 0
            I_HI = IBAR
            IF (APPLY_SPONGE_LAYER(1)) THEN
               FVX(0:NSC-1,:,K)         = FVX(0:NSC-1,:,K)         - (UBAR-UU(0:NSC-1,:,K))/DT_LOC
               I_LO = NSC
            ENDIF
            IF (APPLY_SPONGE_LAYER(-1)) THEN
               FVX(IBAR-NSC+1:IBAR,:,K) = FVX(IBAR-NSC+1:IBAR,:,K) - (UBAR-UU(IBAR-NSC+1:IBAR,:,K))/DT_LOC
               I_HI = IBAR-NSC
            ENDIF
            FVX(I_LO:I_HI,:,K) = FVX(I_LO:I_HI,:,K) - DU_FORCING
         ENDDO K_LOOP_U
   END SELECT SELECT_RAMP_U
ENDIF MEAN_FORCING_X

MEAN_FORCING_Y: IF (MEAN_FORCING(2)) THEN
   SELECT_RAMP_V: SELECT CASE(I_RAMP_V0_Z)
      CASE(0) SELECT_RAMP_V
<<<<<<< HEAD
         INTEGRAL = 0._EB
         SUM_VOLUME = 0._EB
         DO K=1,KBAR
            DO J=0,JBAR
               DO I=1,IBAR
                  IC1 = CELL_INDEX(I,J,K)
                  IC2 = CELL_INDEX(I,J+1,K)
                  IF (SOLID(IC1)) CYCLE
                  IF (SOLID(IC2)) CYCLE
                  IF (CC_IBM) THEN
                     IF(FCVAR(I,J,K,IBM_FGSC,JAXIS) /= IBM_GASPHASE) CYCLE
                  ENDIF
                  IF (.NOT.MEAN_FORCING_CELL(I,J,K)  ) CYCLE
                  IF (.NOT.MEAN_FORCING_CELL(I,J+1,K)) CYCLE
                  VC = DX(I)*DYN(J)*DZ(K)
                  INTEGRAL = INTEGRAL + VV(I,J,K)*VC
                  SUM_VOLUME = SUM_VOLUME + VC
=======
         PREDICTOR_IF_V: IF (PREDICTOR) THEN
            INTEGRAL = 0._EB
            SUM_VOLUME = 0._EB
            DO K=1,KBAR
               DO J=0,JBAR
                  DO I=1,IBAR
                     IC1 = CELL_INDEX(I,J,K)
                     IC2 = CELL_INDEX(I,J+1,K)
                     IF (SOLID(IC1)) CYCLE
                     IF (SOLID(IC2)) CYCLE
                     IF (.NOT.MEAN_FORCING_CELL(I,J,K)  ) CYCLE
                     IF (.NOT.MEAN_FORCING_CELL(I,J+1,K)) CYCLE
                     VC = DX(I)*DYN(J)*DZ(K)
                     INTEGRAL = INTEGRAL + VV(I,J,K)*VC
                     SUM_VOLUME = SUM_VOLUME + VC
                  ENDDO
>>>>>>> 91b48317
               ENDDO
            ENDDO
            IF (SUM_VOLUME>TWO_EPSILON_EB) THEN
               V_MEAN_LOC(NM) = INTEGRAL
            ELSE
               V_MEAN_LOC(NM) = 0._EB
            ENDIF
            M_VOLV_LOC(NM) = SUM_VOLUME
         ENDIF PREDICTOR_IF_V
         VBAR = V0*EVALUATE_RAMP(T,DUMMY,I_RAMP_V0_T)
         DV_FORCING = (VBAR-V_MEAN_GLOBAL)/DT_LOC
         DO K=1,KBAR
            DO J=0,JBAR
               DO I=1,IBAR
                  IF (.NOT.MEAN_FORCING_CELL(I,J,K)  ) CYCLE
                  IF (.NOT.MEAN_FORCING_CELL(I,J+1,K)) CYCLE
                  FVY(I,J,K) = FVY(I,J,K) - DV_FORCING
               ENDDO
            ENDDO
         ENDDO
      CASE(1:) SELECT_RAMP_V
         K_LOOP_V: DO K=1,KBAR
            INTEGRAL = 0._EB
            SUM_VOLUME = 0._EB
            DO J=0,JBAR
               DO I=1,IBAR
                  IC1 = CELL_INDEX(I,J,K)
                  IC2 = CELL_INDEX(I,J+1,K)
                  IF (SOLID(IC1)) CYCLE
                  IF (SOLID(IC2)) CYCLE
                  IF (CC_IBM) THEN
                     IF(FCVAR(I,J,K,IBM_FGSC,JAXIS) /= IBM_GASPHASE) CYCLE
                  ENDIF
                  VC = DX(I)*DYN(J)*DZ(K)
                  INTEGRAL = INTEGRAL + VV(I,J,K)*VC
                  SUM_VOLUME = SUM_VOLUME + VC
               ENDDO
            ENDDO
            IF (SUM_VOLUME>TWO_EPSILON_EB) THEN
               VMEAN = INTEGRAL/SUM_VOLUME
            ELSE
               VMEAN = 0._EB
            ENDIF
            VBAR = V0*EVALUATE_RAMP(T,DUMMY,I_RAMP_V0_T)*EVALUATE_RAMP(ZC(K),DUMMY,I_RAMP_V0_Z)
            DV_FORCING = (VBAR-VMEAN)/DT_LOC
            ! Apply the average force term to bulk of domain, and apply more aggressive forcing at boundary
            J_LO = 0
            J_HI = JBAR
            IF (APPLY_SPONGE_LAYER(2)) THEN
               FVY(:,0:NSC-1,K)         = FVY(:,0:NSC-1,K)         - (VBAR-VV(:,0:NSC-1,K))/DT_LOC
               J_LO = NSC
            ENDIF
            IF (APPLY_SPONGE_LAYER(-2)) THEN
               FVY(:,JBAR-NSC+1:JBAR,K) = FVY(:,JBAR-NSC+1:JBAR,K) - (VBAR-VV(:,JBAR-NSC+1:JBAR,K))/DT_LOC
               J_HI = JBAR-NSC
            ENDIF
            FVY(:,J_LO:J_HI,K) = FVY(:,J_LO:J_HI,K) - DV_FORCING
         ENDDO K_LOOP_V
   END SELECT SELECT_RAMP_V
ENDIF MEAN_FORCING_Y

MEAN_FORCING_Z: IF (MEAN_FORCING(3)) THEN
   SELECT_RAMP_W: SELECT CASE(I_RAMP_W0_Z)
      CASE(0) SELECT_RAMP_W
<<<<<<< HEAD
         INTEGRAL = 0._EB
         SUM_VOLUME = 0._EB
         DO K=0,KBAR
            DO J=1,JBAR
               DO I=1,IBAR
                  IC1 = CELL_INDEX(I,J,K)
                  IC2 = CELL_INDEX(I,J,K+1)
                  IF (SOLID(IC1)) CYCLE
                  IF (SOLID(IC2)) CYCLE
                  IF (CC_IBM) THEN
                     IF(FCVAR(I,J,K,IBM_FGSC,KAXIS) /= IBM_GASPHASE) CYCLE
                  ENDIF
                  IF (.NOT.MEAN_FORCING_CELL(I,J,K)  ) CYCLE
                  IF (.NOT.MEAN_FORCING_CELL(I,J,K+1)) CYCLE
                  VC = DX(I)*DY(J)*DZN(K)
                  INTEGRAL = INTEGRAL + WW(I,J,K)*VC
                  SUM_VOLUME = SUM_VOLUME + VC
=======
         PREDICTOR_IF_W: IF (PREDICTOR) THEN
            INTEGRAL = 0._EB
            SUM_VOLUME = 0._EB
            DO K=0,KBAR
               DO J=1,JBAR
                  DO I=1,IBAR
                     IC1 = CELL_INDEX(I,J,K)
                     IC2 = CELL_INDEX(I,J,K+1)
                     IF (SOLID(IC1)) CYCLE
                     IF (SOLID(IC2)) CYCLE
                     IF (.NOT.MEAN_FORCING_CELL(I,J,K)  ) CYCLE
                     IF (.NOT.MEAN_FORCING_CELL(I,J,K+1)) CYCLE
                     VC = DX(I)*DY(J)*DZN(K)
                     INTEGRAL = INTEGRAL + WW(I,J,K)*VC
                     SUM_VOLUME = SUM_VOLUME + VC
                  ENDDO
>>>>>>> 91b48317
               ENDDO
            ENDDO
            IF (SUM_VOLUME>TWO_EPSILON_EB) THEN
               W_MEAN_LOC(NM) = INTEGRAL
            ELSE
               W_MEAN_LOC(NM) = 0._EB
            ENDIF
            M_VOLW_LOC(NM) = SUM_VOLUME
         ENDIF PREDICTOR_IF_W
         WBAR = W0*EVALUATE_RAMP(T,DUMMY,I_RAMP_W0_T)
         DW_FORCING = (WBAR-W_MEAN_GLOBAL)/DT_LOC
         DO K=0,KBAR
            DO J=1,JBAR
               DO I=1,IBAR
                  IF (.NOT.MEAN_FORCING_CELL(I,J,K)  ) CYCLE
                  IF (.NOT.MEAN_FORCING_CELL(I,J,K+1)) CYCLE
                  FVZ(I,J,K) = FVZ(I,J,K) - DW_FORCING
               ENDDO
            ENDDO
         ENDDO
      CASE(1:)
         K_LOOP_W: DO K=0,KBAR
            INTEGRAL = 0._EB
            SUM_VOLUME = 0._EB
            DO J=1,JBAR
               DO I=1,IBAR
                  IC1 = CELL_INDEX(I,J,K)
                  IC2 = CELL_INDEX(I,J,K+1)
                  IF (SOLID(IC1)) CYCLE
                  IF (SOLID(IC2)) CYCLE
                  IF (CC_IBM) THEN
                     IF(FCVAR(I,J,K,IBM_FGSC,KAXIS) /= IBM_GASPHASE) CYCLE
                  ENDIF
                  VC = DX(I)*DY(J)*DZN(K)
                  INTEGRAL = INTEGRAL + WW(I,J,K)*VC
                  SUM_VOLUME = SUM_VOLUME + VC
               ENDDO
            ENDDO
            IF (SUM_VOLUME>TWO_EPSILON_EB) THEN
               WMEAN = INTEGRAL/SUM_VOLUME
            ELSE
               WMEAN = 0._EB
            ENDIF
            WBAR = W0*EVALUATE_RAMP(T,DUMMY,I_RAMP_W0_T)*EVALUATE_RAMP(Z(K),DUMMY,I_RAMP_W0_Z)
            DW_FORCING = (WBAR-WMEAN)/DT_LOC
            ! Apply the average force term to bulk of domain, and apply more aggressive forcing at boundary
            IF (APPLY_SPONGE_LAYER(-3) .AND. K==KBAR) THEN
               DO J=1,JBAR
                  DO I=1,IBAR
                     FVZ(I,J,K) = FVZ(I,J,K) - (WBAR-WW(I,J,K))/DT_LOC
                  ENDDO
               ENDDO
            ELSE
               FVZ(:,:,K) = FVZ(:,:,K) - DW_FORCING
            ENDIF
         ENDDO K_LOOP_W
   END SELECT SELECT_RAMP_W
ENDIF MEAN_FORCING_Z

END SUBROUTINE MOMENTUM_NUDGING


SUBROUTINE DIRECT_FORCE()
REAL(EB) :: TIME_RAMP_FACTOR

TIME_RAMP_FACTOR = EVALUATE_RAMP(T,DUMMY,I_RAMP_FVX_T)
!$OMP PARALLEL DO PRIVATE(RRHO) SCHEDULE(STATIC)
DO K=1,KBAR
   DO J=1,JBAR
      DO I=0,IBAR
         RRHO = 2._EB/(RHOP(I,J,K)+RHOP(I+1,J,K))
         FVX(I,J,K) = FVX(I,J,K) - RRHO*FVEC(1)*TIME_RAMP_FACTOR
      ENDDO
   ENDDO
ENDDO
!$OMP END PARALLEL DO

TIME_RAMP_FACTOR = EVALUATE_RAMP(T,DUMMY,I_RAMP_FVY_T)
!$OMP PARALLEL DO PRIVATE(RRHO) SCHEDULE(STATIC)
DO K=1,KBAR
   DO J=0,JBAR
      DO I=1,IBAR
         RRHO = 2._EB/(RHOP(I,J,K)+RHOP(I,J+1,K))
         FVY(I,J,K) = FVY(I,J,K) - RRHO*FVEC(2)*TIME_RAMP_FACTOR
      ENDDO
   ENDDO
ENDDO
!$OMP END PARALLEL DO

TIME_RAMP_FACTOR = EVALUATE_RAMP(T,DUMMY,I_RAMP_FVZ_T)
!$OMP PARALLEL DO PRIVATE(RRHO) SCHEDULE(STATIC)
DO K=0,KBAR
   DO J=1,JBAR
      DO I=1,IBAR
         RRHO = 2._EB/(RHOP(I,J,K)+RHOP(I,J,K+1))
         FVZ(I,J,K) = FVZ(I,J,K) - RRHO*FVEC(3)*TIME_RAMP_FACTOR
      ENDDO
   ENDDO
ENDDO
!$OMP END PARALLEL DO

END SUBROUTINE DIRECT_FORCE


SUBROUTINE CORIOLIS_FORCE()

REAL(EB), POINTER, DIMENSION(:,:,:) :: UP=>NULL(),VP=>NULL(),WP=>NULL()
REAL(EB) :: UBAR,VBAR,WBAR
INTEGER :: II,JJ,KK,IW
TYPE(WALL_TYPE), POINTER :: WC=>NULL()

! Velocities relative to the p-cell center (same work done in Deardorff eddy viscosity)

UP => WORK7
VP => WORK8
WP => WORK9
UP=0._EB
VP=0._EB
WP=0._EB

!$OMP PARALLEL DO SCHEDULE(static)
DO K=1,KBAR
   DO J=1,JBAR
      DO I=1,IBAR
         IF (SOLID(CELL_INDEX(I,J,K))) CYCLE
         UP(I,J,K) = 0.5_EB*(UU(I,J,K) + UU(I-1,J,K))
         VP(I,J,K) = 0.5_EB*(VV(I,J,K) + VV(I,J-1,K))
         WP(I,J,K) = 0.5_EB*(WW(I,J,K) + WW(I,J,K-1))
      ENDDO
   ENDDO
ENDDO
!$OMP END PARALLEL DO

DO IW=1,N_EXTERNAL_WALL_CELLS
   WC=>WALL(IW)
   II = WC%ONE_D%II
   JJ = WC%ONE_D%JJ
   KK = WC%ONE_D%KK
   UP(II,JJ,KK) = U_GHOST(IW)
   VP(II,JJ,KK) = V_GHOST(IW)
   WP(II,JJ,KK) = W_GHOST(IW)
ENDDO

! x momentum

!$OMP PARALLEL DO PRIVATE(VBAR,WBAR) SCHEDULE(STATIC)
DO K=1,KBAR
   DO J=1,JBAR
      DO I=0,IBAR
         VBAR = 0.5_EB*(VP(I,J,K)+VP(I+1,J,K))
         WBAR = 0.5_EB*(WP(I,J,K)+WP(I+1,J,K))
         FVX(I,J,K) = FVX(I,J,K) + 2._EB*(OVEC(2)*WBAR-OVEC(3)*VBAR)
      ENDDO
   ENDDO
ENDDO
!$OMP END PARALLEL DO

! y momentum

!$OMP PARALLEL DO PRIVATE(UBAR,WBAR) SCHEDULE(STATIC)
DO K=1,KBAR
   DO J=0,JBAR
      DO I=1,IBAR
         UBAR = 0.5_EB*(UP(I,J,K)+UP(I,J+1,K))
         WBAR = 0.5_EB*(WP(I,J,K)+WP(I,J+1,K))
         FVY(I,J,K) = FVY(I,J,K) + 2._EB*(OVEC(3)*UBAR - OVEC(1)*WBAR)
      ENDDO
   ENDDO
ENDDO
!$OMP END PARALLEL DO

! z momentum

!$OMP PARALLEL DO PRIVATE(UBAR,VBAR) SCHEDULE(STATIC)
DO K=0,KBAR
   DO J=1,JBAR
      DO I=1,IBAR
         UBAR = 0.5_EB*(UP(I,J,K)+UP(I,J,K+1))
         VBAR = 0.5_EB*(VP(I,J,K)+VP(I,J,K+1))
         FVZ(I,J,K) = FVZ(I,J,K) + 2._EB*(OVEC(1)*VBAR - OVEC(2)*UBAR)
      ENDDO
   ENDDO
ENDDO
!$OMP END PARALLEL DO

END SUBROUTINE CORIOLIS_FORCE


SUBROUTINE VEGETATION_DRAG()

   VEG_DRAG(0,:) = VEG_DRAG(1,:)
   K=1
   DO J=1,JBAR
      DO I=0,IBAR
         VEG_UMAG = SQRT(UU(I,J,K)**2 + VV(I,J,K)**2 + WW(I,J,K)**2) ! VEG_UMAG=2._EB*KRES(I,J,K)
         FVX(I,J,K) = FVX(I,J,K) + VEG_DRAG(I,J)*VEG_UMAG*UU(I,J,K)
      ENDDO
   ENDDO

   VEG_DRAG(:,0) = VEG_DRAG(:,1)
   DO J=0,JBAR
      DO I=1,IBAR
         VEG_UMAG = SQRT(UU(I,J,K)**2 + VV(I,J,K)**2 + WW(I,J,K)**2)
         FVY(I,J,K) = FVY(I,J,K) + VEG_DRAG(I,J)*VEG_UMAG*VV(I,J,K)
      ENDDO
   ENDDO

   DO J=1,JBAR
      DO I=1,IBAR
         VEG_UMAG = SQRT(UU(I,J,K)**2 + VV(I,J,K)**2 + WW(I,J,K)**2)
         FVZ(I,J,K) = FVZ(I,J,K) + VEG_DRAG(I,J)*VEG_UMAG*WW(I,J,K)
      ENDDO
   ENDDO

END SUBROUTINE VEGETATION_DRAG

END SUBROUTINE VELOCITY_FLUX


SUBROUTINE MMS_VELOCITY_FLUX(NM,T)

! Shunn et al., JCP (2012) prob 3

USE MANUFACTURED_SOLUTIONS, ONLY: VD2D_MMS_U_SRC_3,VD2D_MMS_V_SRC_3
INTEGER, INTENT(IN) :: NM
REAL(EB), INTENT(IN) :: T
INTEGER :: I,J,K
REAL(EB), POINTER, DIMENSION(:,:,:) :: UU=>NULL(),WW=>NULL()

CALL POINT_TO_MESH(NM)

IF (PREDICTOR) THEN
   UU=>U
   WW=>W
ELSE
   UU=>US
   WW=>WS
ENDIF

DO K=1,KBAR
   DO J=1,JBAR
      DO I=0,IBAR
         FVX(I,J,K) = FVX(I,J,K) - VD2D_MMS_U_SRC_3(X(I),ZC(K),T)
      ENDDO
   ENDDO
ENDDO

DO K=0,KBAR
   DO J=1,JBAR
      DO I=1,IBAR
         FVZ(I,J,K) = FVZ(I,J,K) - VD2D_MMS_V_SRC_3(XC(I),Z(K),T)
      ENDDO
   ENDDO
ENDDO

END SUBROUTINE MMS_VELOCITY_FLUX


SUBROUTINE VELOCITY_FLUX_CYLINDRICAL(T,NM)

! Compute convective and diffusive terms for 2D axisymmetric

USE MATH_FUNCTIONS, ONLY: EVALUATE_RAMP
REAL(EB) :: T,DMUDX
INTEGER :: I0
INTEGER, INTENT(IN) :: NM
REAL(EB) :: MUY,UP,UM,WP,WM,VTRM,DTXZDZ,DTXZDX,DUDX,DWDZ,DUDZ,DWDX,WOMY,UOMY,OMYP,OMYM,TXZP,TXZM, &
            AH,RRHO,GX,GZ,TXXP,TXXM,TZZP,TZZM,DTXXDX,DTZZDZ,DUMMY=0._EB
INTEGER :: I,J,K,IEYP,IEYM,IC
REAL(EB), POINTER, DIMENSION(:,:,:) :: TXZ=>NULL(),OMY=>NULL(),UU=>NULL(),WW=>NULL(),RHOP=>NULL(),DP=>NULL()

CALL POINT_TO_MESH(NM)

IF (PREDICTOR) THEN
   UU => U
   WW => W
   DP => D
   RHOP => RHO
ELSE
   UU => US
   WW => WS
   DP => DS
   RHOP => RHOS
ENDIF

TXZ => WORK2
OMY => WORK5

! Compute vorticity and stress tensor components

DO K=0,KBAR
   DO J=0,JBAR
      DO I=0,IBAR
         DUDZ = RDZN(K)*(UU(I,J,K+1)-UU(I,J,K))
         DWDX = RDXN(I)*(WW(I+1,J,K)-WW(I,J,K))
         OMY(I,J,K) = DUDZ - DWDX
         MUY = 0.25_EB*(MU(I+1,J,K)+MU(I,J,K)+MU(I,J,K+1)+MU(I+1,J,K+1))
         TXZ(I,J,K) = MUY*(DUDZ + DWDX)
      ENDDO
   ENDDO
ENDDO

! Compute gravity components

GX  = 0._EB
GZ  = EVALUATE_RAMP(T,DUMMY,I_RAMP_GZ)*GVEC(3)

! Compute r-direction flux term FVX

IF (ABS(XS)<=TWO_EPSILON_EB) THEN
   I0 = 1
ELSE
   I0 = 0
ENDIF

J = 1

DO K= 1,KBAR
   DO I=I0,IBAR
      WP    = WW(I,J,K)   + WW(I+1,J,K)
      WM    = WW(I,J,K-1) + WW(I+1,J,K-1)
      OMYP  = OMY(I,J,K)
      OMYM  = OMY(I,J,K-1)
      TXZP  = TXZ(I,J,K)
      TXZM  = TXZ(I,J,K-1)
      IC    = CELL_INDEX(I,J,K)
      IEYP  = EDGE_INDEX(8,IC)
      IEYM  = EDGE_INDEX(6,IC)
      IF (OME_E(-1,IEYP)>-1.E5_EB) THEN
         OMYP = OME_E(-1,IEYP)
         TXZP = TAU_E(-1,IEYP)
      ENDIF
      IF (OME_E( 1,IEYM)>-1.E5_EB) THEN
         OMYM = OME_E( 1,IEYM)
         TXZM = TAU_E( 1,IEYM)
      ENDIF
      WOMY  = WP*OMYP + WM*OMYM
      RRHO  = 2._EB/(RHOP(I,J,K)+RHOP(I+1,J,K))
      AH    = RHO_0(K)*RRHO - 1._EB
      DWDZ  = (WW(I+1,J,K)-WW(I+1,J,K-1))*RDZ(K)
      TXXP  = MU(I+1,J,K)*( FOTH*DP(I+1,J,K) - 2._EB*DWDZ )
      DWDZ  = (WW(I,J,K)-WW(I,J,K-1))*RDZ(K)
      TXXM  = MU(I,J,K)  *( FOTH*DP(I,J,K) -2._EB*DWDZ )
      DTXXDX= RDXN(I)*(TXXP-TXXM)
      DTXZDZ= RDZ(K) *(TXZP-TXZM)
      DMUDX = (MU(I+1,J,K)-MU(I,J,K))*RDXN(I)
      VTRM  = RRHO*( DTXXDX + DTXZDZ - 2._EB*UU(I,J,K)*DMUDX/R(I) )
      FVX(I,J,K) = 0.25_EB*WOMY + GX*AH - VTRM
   ENDDO
ENDDO

! Compute z-direction flux term FVZ

DO K=0,KBAR
   DO I=1,IBAR
      UP    = UU(I,J,K)   + UU(I,J,K+1)
      UM    = UU(I-1,J,K) + UU(I-1,J,K+1)
      OMYP  = OMY(I,J,K)
      OMYM  = OMY(I-1,J,K)
      TXZP  = TXZ(I,J,K)
      TXZM  = TXZ(I-1,J,K)
      IC    = CELL_INDEX(I,J,K)
      IEYP  = EDGE_INDEX(8,IC)
      IEYM  = EDGE_INDEX(7,IC)
      IF (OME_E(-2,IEYP)>-1.E5_EB) THEN
         OMYP = OME_E(-2,IEYP)
         TXZP = TAU_E(-2,IEYP)
      ENDIF
      IF (OME_E( 2,IEYM)>-1.E5_EB) THEN
         OMYM = OME_E( 2,IEYM)
         TXZM = TAU_E( 2,IEYM)
      ENDIF
      UOMY  = UP*OMYP + UM*OMYM
      RRHO  = 2._EB/(RHOP(I,J,K)+RHOP(I,J,K+1))
      AH    = 0.5_EB*(RHO_0(K)+RHO_0(K+1))*RRHO - 1._EB
      DUDX  = (R(I)*UU(I,J,K+1)-R(I-1)*UU(I-1,J,K+1))*RDX(I)*RRN(I)
      TZZP  = MU(I,J,K+1)*( FOTH*DP(I,J,K+1) - 2._EB*DUDX )
      DUDX  = (R(I)*UU(I,J,K)-R(I-1)*UU(I-1,J,K))*RDX(I)*RRN(I)
      TZZM  = MU(I,J,K)  *( FOTH*DP(I,J,K)   - 2._EB*DUDX )
      DTXZDX= RDX(I) *(R(I)*TXZP-R(I-1)*TXZM)*RRN(I)
      DTZZDZ= RDZN(K)*(     TZZP       -TZZM)
      VTRM  = RRHO*(DTXZDX + DTZZDZ)
      FVZ(I,J,K) = -0.25_EB*UOMY + GZ*AH - VTRM
   ENDDO
ENDDO

! Adjust FVX and FVZ at solid, internal obstructions for no flux

END SUBROUTINE VELOCITY_FLUX_CYLINDRICAL


SUBROUTINE NO_FLUX(DT,NM)

! Set FVX,FVY,FVZ inside and on the surface of solid obstructions to maintain no flux

USE MATH_FUNCTIONS, ONLY: EVALUATE_RAMP
INTEGER, INTENT(IN) :: NM
REAL(EB), INTENT(IN) :: DT
REAL(EB), POINTER, DIMENSION(:,:,:) :: HP=>NULL(),OM_HP=>NULL()
REAL(EB) :: RFODT,H_OTHER,DUUDT,DVVDT,DWWDT,UN,TNOW,DHFCT
INTEGER  :: IC2,IC1,N,I,J,K,IW,II,JJ,KK,IOR,N_INT_CELLS,IIO,JJO,KKO,NOM
TYPE (OBSTRUCTION_TYPE), POINTER :: OB=>NULL()
TYPE (WALL_TYPE), POINTER :: WC=>NULL()
TYPE (EXTERNAL_WALL_TYPE), POINTER :: EWC=>NULL()
LOGICAL :: GLMAT_ON_WHOLE_DOMAIN

TNOW=CURRENT_TIME()
CALL POINT_TO_MESH(NM)

RFODT = RELAXATION_FACTOR/DT

IF (PREDICTOR) HP => H
IF (CORRECTOR) HP => HS

! Exchange H at interpolated boundaries

NO_SCARC_IF: IF (TRIM(PRES_METHOD) /= 'SCARC' .AND. TRIM(PRES_METHOD) /= 'USCARC') THEN

   DO IW=1,N_EXTERNAL_WALL_CELLS
      WC=>WALL(IW)
      EWC=>EXTERNAL_WALL(IW)
      NOM =EWC%NOM
      IF (NOM==0) CYCLE
      IF (PREDICTOR) THEN
         OM_HP=>OMESH(NOM)%H
      ELSE
         OM_HP=>OMESH(NOM)%HS
      ENDIF
      II = WC%ONE_D%II
      JJ = WC%ONE_D%JJ
      KK = WC%ONE_D%KK
      H_OTHER = 0._EB
      DO KKO=EWC%KKO_MIN,EWC%KKO_MAX
         DO JJO=EWC%JJO_MIN,EWC%JJO_MAX
            DO IIO=EWC%IIO_MIN,EWC%IIO_MAX
               H_OTHER = H_OTHER + OM_HP(IIO,JJO,KKO)
            ENDDO
         ENDDO
      ENDDO
      N_INT_CELLS = (EWC%IIO_MAX-EWC%IIO_MIN+1) * (EWC%JJO_MAX-EWC%JJO_MIN+1) * (EWC%KKO_MAX-EWC%KKO_MIN+1)
      HP(II,JJ,KK)  = H_OTHER/REAL(N_INT_CELLS,EB)
   ENDDO

ENDIF NO_SCARC_IF

! Set FVX, FVY and FVZ to drive velocity components at solid boundaries within obstructions towards zero

OBST_LOOP: DO N=1,N_OBST

   OB=>OBSTRUCTION(N)

   DO K=OB%K1+1,OB%K2
      DO J=OB%J1+1,OB%J2
         DO I=OB%I1  ,OB%I2
            IC1 = CELL_INDEX(I,J,K)
            IC2 = CELL_INDEX(I+1,J,K)
            IF (SOLID(IC1) .AND. SOLID(IC2)) THEN
               IF (PREDICTOR) THEN
                  DUUDT = -RFODT*U(I,J,K)
               ELSE
                  DUUDT = -RFODT*(U(I,J,K)+US(I,J,K))
               ENDIF
               FVX(I,J,K) = -RDXN(I)*(HP(I+1,J,K)-HP(I,J,K)) - DUUDT
            ENDIF
         ENDDO
      ENDDO
   ENDDO

   DO K=OB%K1+1,OB%K2
      DO J=OB%J1  ,OB%J2
         DO I=OB%I1+1,OB%I2
            IC1 = CELL_INDEX(I,J,K)
            IC2 = CELL_INDEX(I,J+1,K)
            IF (SOLID(IC1) .AND. SOLID(IC2)) THEN
               IF (PREDICTOR) THEN
                  DVVDT = -RFODT*V(I,J,K)
               ELSE
                  DVVDT = -RFODT*(V(I,J,K)+VS(I,J,K))
               ENDIF
               FVY(I,J,K) = -RDYN(J)*(HP(I,J+1,K)-HP(I,J,K)) - DVVDT
            ENDIF
         ENDDO
      ENDDO
   ENDDO

   DO K=OB%K1  ,OB%K2
      DO J=OB%J1+1,OB%J2
         DO I=OB%I1+1,OB%I2
            IC1 = CELL_INDEX(I,J,K)
            IC2 = CELL_INDEX(I,J,K+1)
            IF (SOLID(IC1) .AND. SOLID(IC2)) THEN
               IF (PREDICTOR) THEN
                  DWWDT = -RFODT*W(I,J,K)
               ELSE
                  DWWDT = -RFODT*(W(I,J,K)+WS(I,J,K))
               ENDIF
               FVZ(I,J,K) = -RDZN(K)*(HP(I,J,K+1)-HP(I,J,K)) - DWWDT
            ENDIF
         ENDDO
      ENDDO
   ENDDO

ENDDO OBST_LOOP

! Set FVX, FVY and FVZ to drive the normal velocity at solid boundaries towards the specified value (U_NORMAL or U_NORMAL_S)
! Logical to define not to apply pressure gradient on external mesh boundaries for GLMAT.

GLMAT_ON_WHOLE_DOMAIN = (PRES_METHOD=='GLMAT') .AND. PRES_ON_WHOLE_DOMAIN

WALL_LOOP: DO IW=1,N_EXTERNAL_WALL_CELLS+N_INTERNAL_WALL_CELLS

   WC => WALL(IW)

   IF (WC%BOUNDARY_TYPE==INTERPOLATED_BOUNDARY .OR. WC%BOUNDARY_TYPE==OPEN_BOUNDARY) CYCLE WALL_LOOP

   IF (IW<=N_EXTERNAL_WALL_CELLS) THEN
      NOM = EXTERNAL_WALL(IW)%NOM
   ELSE
      NOM = 0
   ENDIF

   IF (IW>N_EXTERNAL_WALL_CELLS .AND. WC%BOUNDARY_TYPE==NULL_BOUNDARY .AND. NOM==0) CYCLE WALL_LOOP

   II  = WC%ONE_D%II
   JJ  = WC%ONE_D%JJ
   KK  = WC%ONE_D%KK
   IOR = WC%ONE_D%IOR

   DHFCT=1._EB
   IF ( (.NOT. PRES_ON_WHOLE_DOMAIN) .OR. (GLMAT_ON_WHOLE_DOMAIN .AND.  IW<=N_EXTERNAL_WALL_CELLS) ) DHFCT=0._EB

   IF (NOM/=0 .OR. WC%BOUNDARY_TYPE==SOLID_BOUNDARY .OR. WC%BOUNDARY_TYPE==NULL_BOUNDARY) THEN
      IF (PREDICTOR) THEN
         UN = -SIGN(1._EB,REAL(IOR,EB))*WC%ONE_D%U_NORMAL_S
      ELSE
         UN = -SIGN(1._EB,REAL(IOR,EB))*WC%ONE_D%U_NORMAL
      ENDIF
      SELECT CASE(IOR)
         CASE( 1)
            IF (PREDICTOR) THEN
               DUUDT = RFODT*(UN-U(II,JJ,KK))
            ELSE
               DUUDT = 2._EB*RFODT*(UN-0.5_EB*(U(II,JJ,KK)+US(II,JJ,KK)) )
            ENDIF
            FVX(II,JJ,KK) = -RDXN(II)*(HP(II+1,JJ,KK)-HP(II,JJ,KK))*DHFCT - DUUDT
         CASE(-1)
            IF (PREDICTOR) THEN
               DUUDT = RFODT*(UN-U(II-1,JJ,KK))
            ELSE
               DUUDT = 2._EB*RFODT*(UN-0.5_EB*(U(II-1,JJ,KK)+US(II-1,JJ,KK)) )
            ENDIF
            FVX(II-1,JJ,KK) = -RDXN(II-1)*(HP(II,JJ,KK)-HP(II-1,JJ,KK))*DHFCT - DUUDT
         CASE( 2)
            IF (PREDICTOR) THEN
               DVVDT = RFODT*(UN-V(II,JJ,KK))
            ELSE
               DVVDT = 2._EB*RFODT*(UN-0.5_EB*(V(II,JJ,KK)+VS(II,JJ,KK)) )
            ENDIF
            FVY(II,JJ,KK) = -RDYN(JJ)*(HP(II,JJ+1,KK)-HP(II,JJ,KK))*DHFCT - DVVDT
         CASE(-2)
            IF (PREDICTOR) THEN
               DVVDT = RFODT*(UN-V(II,JJ-1,KK))
            ELSE
               DVVDT = 2._EB*RFODT*(UN-0.5_EB*(V(II,JJ-1,KK)+VS(II,JJ-1,KK)) )
            ENDIF
            FVY(II,JJ-1,KK) = -RDYN(JJ-1)*(HP(II,JJ,KK)-HP(II,JJ-1,KK))*DHFCT - DVVDT
         CASE( 3)
            IF (PREDICTOR) THEN
               DWWDT = RFODT*(UN-W(II,JJ,KK))
            ELSE
               DWWDT = 2._EB*RFODT*(UN-0.5_EB*(W(II,JJ,KK)+WS(II,JJ,KK)) )
            ENDIF
            FVZ(II,JJ,KK) = -RDZN(KK)*(HP(II,JJ,KK+1)-HP(II,JJ,KK))*DHFCT - DWWDT
         CASE(-3)
            IF (PREDICTOR) THEN
               DWWDT = RFODT*(UN-W(II,JJ,KK-1))
            ELSE
               DWWDT = 2._EB*RFODT*(UN-0.5_EB*(W(II,JJ,KK-1)+WS(II,JJ,KK-1)) )
            ENDIF
            FVZ(II,JJ,KK-1) = -RDZN(KK-1)*(HP(II,JJ,KK)-HP(II,JJ,KK-1))*DHFCT - DWWDT
      END SELECT
   ENDIF

   IF (WC%BOUNDARY_TYPE==MIRROR_BOUNDARY) THEN
      SELECT CASE(IOR)
         CASE( 1)
            FVX(II  ,JJ,KK) = 0._EB
         CASE(-1)
            FVX(II-1,JJ,KK) = 0._EB
         CASE( 2)
            FVY(II  ,JJ,KK) = 0._EB
         CASE(-2)
            FVY(II,JJ-1,KK) = 0._EB
         CASE( 3)
            FVZ(II  ,JJ,KK) = 0._EB
         CASE(-3)
            FVZ(II,JJ,KK-1) = 0._EB
      END SELECT
   ENDIF

ENDDO WALL_LOOP

T_USED(4)=T_USED(4)+CURRENT_TIME()-TNOW
END SUBROUTINE NO_FLUX


SUBROUTINE VELOCITY_PREDICTOR(T,DT,DT_NEW,NM)

USE TURBULENCE, ONLY: COMPRESSION_WAVE
USE MANUFACTURED_SOLUTIONS, ONLY: UF_MMS,WF_MMS,VD2D_MMS_U,VD2D_MMS_V
USE COMPLEX_GEOMETRY, ONLY : CCIBM_VELOCITY_NO_GRADH

! Estimates the velocity components at the next time step

REAL(EB) :: TNOW,XHAT,ZHAT
INTEGER  :: I,J,K
INTEGER, INTENT(IN) :: NM
REAL(EB), INTENT(IN) :: T,DT
REAL(EB) :: DT_NEW(NMESHES)

IF (SOLID_PHASE_ONLY) RETURN
IF (PERIODIC_TEST==4) THEN
   CALL COMPRESSION_WAVE(NM,T,4)
   CALL CHECK_STABILITY(DT,DT_NEW,NM)
   RETURN
ENDIF

TNOW=CURRENT_TIME()
CALL POINT_TO_MESH(NM)

FREEZE_VELOCITY_IF: IF (FREEZE_VELOCITY) THEN
   US = U
   VS = V
   WS = W
ELSE FREEZE_VELOCITY_IF

   DO K=1,KBAR
      DO J=1,JBAR
         DO I=0,IBAR
            US(I,J,K) = U(I,J,K) - DT*( FVX(I,J,K) + RDXN(I)*(H(I+1,J,K)-H(I,J,K)) )
         ENDDO
      ENDDO
   ENDDO

   DO K=1,KBAR
      DO J=0,JBAR
         DO I=1,IBAR
            VS(I,J,K) = V(I,J,K) - DT*( FVY(I,J,K) + RDYN(J)*(H(I,J+1,K)-H(I,J,K)) )
         ENDDO
      ENDDO
   ENDDO

   DO K=0,KBAR
      DO J=1,JBAR
         DO I=1,IBAR
            WS(I,J,K) = W(I,J,K) - DT*( FVZ(I,J,K) + RDZN(K)*(H(I,J,K+1)-H(I,J,K)) )
         ENDDO
      ENDDO
   ENDDO

   IF (PRES_METHOD == 'GLMAT' .OR. PRES_METHOD == 'USCARC') CALL WALL_VELOCITY_NO_GRADH(DT,.FALSE.)
   IF (CC_IBM) CALL CCIBM_VELOCITY_NO_GRADH(DT,.FALSE.)

ENDIF FREEZE_VELOCITY_IF

! Manufactured solution (debug)

IF (PERIODIC_TEST==7 .AND. .FALSE.) THEN
   DO K=1,KBAR
      DO J=1,JBAR
         DO I=0,IBAR
            XHAT =  X(I) - UF_MMS*(T)
            ZHAT = ZC(K) - WF_MMS*(T)
            US(I,J,K) = VD2D_MMS_U(XHAT,ZHAT,T)
         ENDDO
      ENDDO
   ENDDO
   DO K=0,KBAR
      DO J=1,JBAR
         DO I=1,IBAR
            XHAT = XC(I) - UF_MMS*(T)
            ZHAT =  Z(K) - WF_MMS*(T)
            WS(I,J,K) = VD2D_MMS_V(XHAT,ZHAT,T)
         ENDDO
      ENDDO
   ENDDO
ENDIF

! No vertical velocity in Evacuation meshes

IF (EVACUATION_ONLY(NM)) WS = 0._EB

! Check the stability criteria, and if the time step is too small, send back a signal to kill the job

CALL CHECK_STABILITY(DT,DT_NEW,NM)

IF (DT_NEW(NM)<DT_INITIAL*LIMITING_DT_RATIO .AND. (T+DT_NEW(NM)<(T_END-TWO_EPSILON_EB))) STOP_STATUS = INSTABILITY_STOP

T_USED(4)=T_USED(4)+CURRENT_TIME()-TNOW
END SUBROUTINE VELOCITY_PREDICTOR


SUBROUTINE VELOCITY_CORRECTOR(T,DT,NM)

USE TURBULENCE, ONLY: COMPRESSION_WAVE
USE MANUFACTURED_SOLUTIONS, ONLY: UF_MMS,WF_MMS,VD2D_MMS_U,VD2D_MMS_V
USE COMPLEX_GEOMETRY, ONLY : CCIBM_VELOCITY_NO_GRADH

! Correct the velocity components

REAL(EB) :: TNOW,XHAT,ZHAT
INTEGER  :: I,J,K
INTEGER, INTENT(IN) :: NM
REAL(EB), INTENT(IN) :: T,DT

IF (SOLID_PHASE_ONLY) RETURN
IF (PERIODIC_TEST==4) THEN
   CALL COMPRESSION_WAVE(NM,T,4)
   RETURN
ENDIF

TNOW=CURRENT_TIME()
CALL POINT_TO_MESH(NM)

FREEZE_VELOCITY_IF: IF (FREEZE_VELOCITY) THEN
   U = US
   V = VS
   W = WS
ELSE FREEZE_VELOCITY_IF

   IF (STORE_OLD_VELOCITY) THEN
      U_OLD = U
      V_OLD = V
      W_OLD = W
   ENDIF

   IF (PRES_METHOD == 'GLMAT' .OR. PRES_METHOD == 'USCARC') THEN
      CALL WALL_VELOCITY_NO_GRADH(DT,.TRUE.)                    ! Store U velocities on OBST surfaces.
      IF (CC_IBM) CALL CCIBM_VELOCITY_NO_GRADH(DT,.TRUE.)       ! Store velocities on GEOM SOLID faces.
   ENDIF

   DO K=1,KBAR
      DO J=1,JBAR
         DO I=0,IBAR
            U(I,J,K) = 0.5_EB*( U(I,J,K) + US(I,J,K) - DT*(FVX(I,J,K) + RDXN(I)*(HS(I+1,J,K)-HS(I,J,K))) )
         ENDDO
      ENDDO
   ENDDO

   DO K=1,KBAR
      DO J=0,JBAR
         DO I=1,IBAR
            V(I,J,K) = 0.5_EB*( V(I,J,K) + VS(I,J,K) - DT*(FVY(I,J,K) + RDYN(J)*(HS(I,J+1,K)-HS(I,J,K))) )
         ENDDO
      ENDDO
   ENDDO

   DO K=0,KBAR
      DO J=1,JBAR
         DO I=1,IBAR
            W(I,J,K) = 0.5_EB*( W(I,J,K) + WS(I,J,K) - DT*(FVZ(I,J,K) + RDZN(K)*(HS(I,J,K+1)-HS(I,J,K))) )
         ENDDO
      ENDDO
   ENDDO

   IF (PRES_METHOD == 'GLMAT' .OR. PRES_METHOD == 'USCARC') THEN
      CALL WALL_VELOCITY_NO_GRADH(DT,.FALSE.)
      IF (CC_IBM) CALL CCIBM_VELOCITY_NO_GRADH(DT,.FALSE.)
   ENDIF

ENDIF FREEZE_VELOCITY_IF

! Manufactured solution (debug)

IF (PERIODIC_TEST==7 .AND. .FALSE.) THEN
   DO K=1,KBAR
      DO J=1,JBAR
         DO I=0,IBAR
            XHAT =  X(I) - UF_MMS*T
            ZHAT = ZC(K) - WF_MMS*T
            U(I,J,K) = VD2D_MMS_U(XHAT,ZHAT,T)
         ENDDO
      ENDDO
   ENDDO
   DO K=0,KBAR
      DO J=1,JBAR
         DO I=1,IBAR
            XHAT = XC(I) - UF_MMS*T
            ZHAT =  Z(K) - WF_MMS*T
            W(I,J,K) = VD2D_MMS_V(XHAT,ZHAT,T)
         ENDDO
      ENDDO
   ENDDO
ENDIF

! No vertical velocity in Evacuation meshes

IF (EVACUATION_ONLY(NM)) W = 0._EB

T_USED(4)=T_USED(4)+CURRENT_TIME()-TNOW
END SUBROUTINE VELOCITY_CORRECTOR


SUBROUTINE VELOCITY_BC(T,NM)

! Assert tangential velocity boundary conditions

USE MATH_FUNCTIONS, ONLY: EVALUATE_RAMP
USE TURBULENCE, ONLY: WALL_MODEL,WANNIER_FLOW
REAL(EB), INTENT(IN) :: T
REAL(EB) :: MUA,TSI,WGT,TNOW,RAMP_T,OMW,MU_WALL,RHO_WALL,SLIP_COEF,VEL_T,UBAR,VBAR,WBAR, &
            UUP(2),UUM(2),DXX(2),MU_DUIDXJ(-2:2),DUIDXJ(-2:2),PROFILE_FACTOR,VEL_GAS,VEL_GHOST, &
            MU_DUIDXJ_USE(2),DUIDXJ_USE(2),VEL_EDDY,U_TAU,Y_PLUS,WT1,WT2,DUMMY
INTEGER :: I,J,K,NOM(2),IIO(2),JJO(2),KKO(2),IE,II,JJ,KK,IEC,IOR,IWM,IWP,ICMM,ICMP,ICPM,ICPP,IC,ICD,ICDO,IVL,I_SGN,IS, &
           VELOCITY_BC_INDEX,IIGM,JJGM,KKGM,IIGP,JJGP,KKGP,SURF_INDEXM,SURF_INDEXP,ITMP,ICD_SGN,ICDO_SGN, &
           BOUNDARY_TYPE_M,BOUNDARY_TYPE_P,IS2,IWPI,IWMI,VENT_INDEX
LOGICAL :: ALTERED_GRADIENT(-2:2),PROCESS_EDGE,SYNTHETIC_EDDY_METHOD,HVAC_TANGENTIAL,INTERPOLATED_EDGE
INTEGER, INTENT(IN) :: NM
REAL(EB), POINTER, DIMENSION(:,:,:) :: UU=>NULL(),VV=>NULL(),WW=>NULL(),U_Y=>NULL(),U_Z=>NULL(), &
                                       V_X=>NULL(),V_Z=>NULL(),W_X=>NULL(),W_Y=>NULL(),RHOP=>NULL(),VEL_OTHER=>NULL()
TYPE (SURFACE_TYPE), POINTER :: SF=>NULL()
TYPE (OMESH_TYPE), POINTER :: OM=>NULL()
TYPE (VENTS_TYPE), POINTER :: VT
TYPE (WALL_TYPE), POINTER :: WCM,WCP

IF (SOLID_PHASE_ONLY) RETURN
IF (PERIODIC_TEST==12) RETURN
IF (PERIODIC_TEST==13) RETURN

TNOW = CURRENT_TIME()

! Assign local names to variables

CALL POINT_TO_MESH(NM)

! Point to the appropriate velocity field

IF (PREDICTOR) THEN
   UU => US
   VV => VS
   WW => WS
   RHOP => RHOS
ELSE
   UU => U
   VV => V
   WW => W
   RHOP => RHO
ENDIF

! Set the boundary velocity place holder to some large negative number

IF (CORRECTOR) THEN
   U_Y => WORK1
   U_Z => WORK2
   V_X => WORK3
   V_Z => WORK4
   W_X => WORK5
   W_Y => WORK6
   U_Y = -1.E6_EB
   U_Z = -1.E6_EB
   V_X = -1.E6_EB
   V_Z = -1.E6_EB
   W_X = -1.E6_EB
   W_Y = -1.E6_EB
   U_EDGE_Y = -1.E6_EB
   U_EDGE_Z = -1.E6_EB
   V_EDGE_X = -1.E6_EB
   V_EDGE_Z = -1.E6_EB
   W_EDGE_X = -1.E6_EB
   W_EDGE_Y = -1.E6_EB
ENDIF

! Set OME_E and TAU_E to very negative number

TAU_E = -1.E6_EB
OME_E = -1.E6_EB

! Loop over all cell edges and determine the appropriate velocity BCs

EDGE_LOOP: DO IE=1,N_EDGES

   INTERPOLATED_EDGE = .FALSE.

   ! Throw out edges that are completely surrounded by blockages or the exterior of the domain

   PROCESS_EDGE = .FALSE.
   DO IS=5,8
      IF (.NOT.EXTERIOR(IJKE(IS,IE)) .AND. .NOT.SOLID(IJKE(IS,IE))) THEN
         PROCESS_EDGE = .TRUE.
         EXIT
      ENDIF
   ENDDO
   IF (.NOT.PROCESS_EDGE) CYCLE EDGE_LOOP

   ! If the edge is to be "smoothed," set tau and omega to zero and cycle

   IF (EVACUATION_ONLY(NM)) THEN
      OME_E(:,IE) = 0._EB
      TAU_E(:,IE) = 0._EB
      CYCLE EDGE_LOOP
   ENDIF

   ! Unpack indices for the edge

   II     = IJKE( 1,IE)
   JJ     = IJKE( 2,IE)
   KK     = IJKE( 3,IE)
   IEC    = IJKE( 4,IE)
   ICMM   = IJKE( 5,IE)
   ICPM   = IJKE( 6,IE)
   ICMP   = IJKE( 7,IE)
   ICPP   = IJKE( 8,IE)
   NOM(1) = IJKE( 9,IE)
   IIO(1) = IJKE(10,IE)
   JJO(1) = IJKE(11,IE)
   KKO(1) = IJKE(12,IE)
   NOM(2) = IJKE(13,IE)
   IIO(2) = IJKE(14,IE)
   JJO(2) = IJKE(15,IE)
   KKO(2) = IJKE(16,IE)

   ! Get the velocity components at the appropriate cell faces

   COMPONENT: SELECT CASE(IEC)
      CASE(1) COMPONENT
         UUP(1)  = VV(II,JJ,KK+1)
         UUM(1)  = VV(II,JJ,KK)
         UUP(2)  = WW(II,JJ+1,KK)
         UUM(2)  = WW(II,JJ,KK)
         DXX(1)  = DY(JJ)
         DXX(2)  = DZ(KK)
         MUA      = 0.25_EB*(MU(II,JJ,KK) + MU(II,JJ+1,KK) + MU(II,JJ+1,KK+1) + MU(II,JJ,KK+1) )
      CASE(2) COMPONENT
         UUP(1)  = WW(II+1,JJ,KK)
         UUM(1)  = WW(II,JJ,KK)
         UUP(2)  = UU(II,JJ,KK+1)
         UUM(2)  = UU(II,JJ,KK)
         DXX(1)  = DZ(KK)
         DXX(2)  = DX(II)
         MUA      = 0.25_EB*(MU(II,JJ,KK) + MU(II+1,JJ,KK) + MU(II+1,JJ,KK+1) + MU(II,JJ,KK+1) )
      CASE(3) COMPONENT
         UUP(1)  = UU(II,JJ+1,KK)
         UUM(1)  = UU(II,JJ,KK)
         UUP(2)  = VV(II+1,JJ,KK)
         UUM(2)  = VV(II,JJ,KK)
         DXX(1)  = DX(II)
         DXX(2)  = DY(JJ)
         MUA      = 0.25_EB*(MU(II,JJ,KK) + MU(II+1,JJ,KK) + MU(II+1,JJ+1,KK) + MU(II,JJ+1,KK) )
   END SELECT COMPONENT

   ! Indicate that the velocity gradients in the two orthogonal directions have not been changed yet

   ALTERED_GRADIENT = .FALSE.

   ! Loop over all possible orientations of edge and reassign velocity gradients if appropriate

   SIGN_LOOP: DO I_SGN=-1,1,2
      ORIENTATION_LOOP: DO IS=1,3

         IF (IS==IEC) CYCLE ORIENTATION_LOOP

         ! IOR is the orientation of the wall cells adjacent to the edge

         IOR = I_SGN*IS

         ! IS2 is the other coordinate direction besides IOR.

         SELECT CASE(IEC)
            CASE(1)
               IF (IS==2) IS2 = 3
               IF (IS==3) IS2 = 2
            CASE(2)
               IF (IS==1) IS2 = 3
               IF (IS==3) IS2 = 1
            CASE(3)
               IF (IS==1) IS2 = 2
               IF (IS==2) IS2 = 1
            END SELECT

         ! Determine Index_Coordinate_Direction
         ! IEC=1, ICD=1 refers to DWDY; ICD=2 refers to DVDZ
         ! IEC=2, ICD=1 refers to DUDZ; ICD=2 refers to DWDX
         ! IEC=3, ICD=1 refers to DVDX; ICD=2 refers to DUDY

         IF (IS>IEC) ICD = IS-IEC
         IF (IS<IEC) ICD = IS-IEC+3
         ICD_SGN = I_SGN * ICD

         ! IWM and IWP are the wall cell indices of the boundary on either side of the edge.

         IF (IOR<0) THEN
            IWM  = WALL_INDEX(ICMM,-IOR)
            IWMI = WALL_INDEX(ICMM,IS2)
            IF (ICD==1) THEN
               IWP  = WALL_INDEX(ICMP,-IOR)
               IWPI = WALL_INDEX(ICMP,-IS2)
            ELSE ! ICD==2
               IWP  = WALL_INDEX(ICPM,-IOR)
               IWPI = WALL_INDEX(ICPM,-IS2)
            ENDIF
         ELSE
            IF (ICD==1) THEN
               IWM  = WALL_INDEX(ICPM,-IOR)
               IWMI = WALL_INDEX(ICPM,IS2)
            ELSE ! ICD==2
               IWM  = WALL_INDEX(ICMP,-IOR)
               IWMI = WALL_INDEX(ICMP,IS2)
            ENDIF
            IWP  = WALL_INDEX(ICPP,-IOR)
            IWPI = WALL_INDEX(ICPP,-IS2)
         ENDIF

         ! If both adjacent wall cells are undefined, cycle out of the loop.

         IF (IWM==0 .AND. IWP==0) CYCLE ORIENTATION_LOOP

         ! If there is a solid wall separating the two adjacent wall cells, cycle out of the loop.

         IF (WALL(IWMI)%BOUNDARY_TYPE==SOLID_BOUNDARY .OR. WALL(IWPI)%BOUNDARY_TYPE==SOLID_BOUNDARY) CYCLE ORIENTATION_LOOP

         ! If only one adjacent wall cell is defined, use its properties.

         IF (IWM>0) THEN
            WCM => WALL(IWM)
         ELSE
            WCM => WALL(IWP)
         ENDIF

         IF (IWP>0) THEN
            WCP => WALL(IWP)
         ELSE
            WCP => WALL(IWM)
         ENDIF

         ! If both adjacent wall cells are NULL, cycle out.

         BOUNDARY_TYPE_M = WCM%BOUNDARY_TYPE
         BOUNDARY_TYPE_P = WCP%BOUNDARY_TYPE

         IF (BOUNDARY_TYPE_M==NULL_BOUNDARY .AND. BOUNDARY_TYPE_P==NULL_BOUNDARY) CYCLE ORIENTATION_LOOP

         ! OPEN boundary conditions, both varieties, with and without a wind

         OPEN_AND_WIND_BC: IF ((IWM==0.OR.WALL(IWM)%BOUNDARY_TYPE==OPEN_BOUNDARY) .AND. &
                               (IWP==0.OR.WALL(IWP)%BOUNDARY_TYPE==OPEN_BOUNDARY)) THEN

            VENT_INDEX = MAX(WCM%VENT_INDEX,WCP%VENT_INDEX)
            VT => VENTS(VENT_INDEX)

            WIND_NO_WIND_IF: IF (.NOT.ANY(MEAN_FORCING) .OR. TERRAIN_CASE) THEN  ! For regular OPEN boundary, (free-slip) BCs

               SELECT CASE(IEC)
                  CASE(1)
                     IF (JJ==0    .AND. IOR== 2) WW(II,0,KK)    = WW(II,1,KK)
                     IF (JJ==JBAR .AND. IOR==-2) WW(II,JBP1,KK) = WW(II,JBAR,KK)
                     IF (KK==0    .AND. IOR== 3) VV(II,JJ,0)    = VV(II,JJ,1)
                     IF (KK==KBAR .AND. IOR==-3) VV(II,JJ,KBP1) = VV(II,JJ,KBAR)
                  CASE(2)
                     IF (II==0    .AND. IOR== 1) WW(0,JJ,KK)    = WW(1,JJ,KK)
                     IF (II==IBAR .AND. IOR==-1) WW(IBP1,JJ,KK) = WW(IBAR,JJ,KK)
                     IF (KK==0    .AND. IOR== 3) UU(II,JJ,0)    = UU(II,JJ,1)
                     IF (KK==KBAR .AND. IOR==-3) UU(II,JJ,KBP1) = UU(II,JJ,KBAR)
                  CASE(3)
                     IF (II==0    .AND. IOR== 1) VV(0,JJ,KK)    = VV(1,JJ,KK)
                     IF (II==IBAR .AND. IOR==-1) VV(IBP1,JJ,KK) = VV(IBAR,JJ,KK)
                     IF (JJ==0    .AND. IOR== 2) UU(II,0,KK)    = UU(II,1,KK)
                     IF (JJ==JBAR .AND. IOR==-2) UU(II,JBP1,KK) = UU(II,JBAR,KK)
               END SELECT

            ELSE WIND_NO_WIND_IF  ! For wind, use prescribed far-field velocity all around

               UBAR = U0*EVALUATE_RAMP(T,DUMMY,I_RAMP_U0_T)*EVALUATE_RAMP(ZC(KK),DUMMY,I_RAMP_U0_Z)
               VBAR = V0*EVALUATE_RAMP(T,DUMMY,I_RAMP_V0_T)*EVALUATE_RAMP(ZC(KK),DUMMY,I_RAMP_V0_Z)
               WBAR = W0*EVALUATE_RAMP(T,DUMMY,I_RAMP_W0_T)*EVALUATE_RAMP(ZC(KK),DUMMY,I_RAMP_W0_Z)

               SELECT CASE(IEC)
                  CASE(1)
                     IF (JJ==0    .AND. IOR== 2) WW(II,0,KK)    = WBAR
                     IF (JJ==JBAR .AND. IOR==-2) WW(II,JBP1,KK) = WBAR
                     IF (KK==0    .AND. IOR== 3) VV(II,JJ,0)    = VBAR
                     IF (KK==KBAR .AND. IOR==-3) VV(II,JJ,KBP1) = VBAR
                  CASE(2)
                     IF (II==0    .AND. IOR== 1) WW(0,JJ,KK)    = WBAR
                     IF (II==IBAR .AND. IOR==-1) WW(IBP1,JJ,KK) = WBAR
                     IF (KK==0    .AND. IOR== 3) UU(II,JJ,0)    = UBAR
                     IF (KK==KBAR .AND. IOR==-3) UU(II,JJ,KBP1) = UBAR
                  CASE(3)
                     IF (II==0    .AND. IOR== 1) VV(0,JJ,KK)    = VBAR
                     IF (II==IBAR .AND. IOR==-1) VV(IBP1,JJ,KK) = VBAR
                     IF (JJ==0    .AND. IOR== 2) UU(II,0,KK)    = UBAR
                     IF (JJ==JBAR .AND. IOR==-2) UU(II,JBP1,KK) = UBAR
               END SELECT

            ENDIF WIND_NO_WIND_IF

            IF (IWM/=0 .AND. IWP/=0) THEN
               CYCLE EDGE_LOOP  ! Do no further processing of this edge if both cell faces are OPEN
            ELSE
               CYCLE ORIENTATION_LOOP
            ENDIF

         ENDIF OPEN_AND_WIND_BC

         ! Define the appropriate gas and ghost velocity

         IF (ICD==1) THEN ! Used to pick the appropriate velocity component
            IVL=2
         ELSE !ICD==2
            IVL=1
         ENDIF

         IF (IOR<0) THEN
            VEL_GAS   = UUM(IVL)
            VEL_GHOST = UUP(IVL)
            IIGM = I_CELL(ICMM)
            JJGM = J_CELL(ICMM)
            KKGM = K_CELL(ICMM)
            IF (ICD==1) THEN
               IIGP = I_CELL(ICMP)
               JJGP = J_CELL(ICMP)
               KKGP = K_CELL(ICMP)
            ELSE ! ICD==2
               IIGP = I_CELL(ICPM)
               JJGP = J_CELL(ICPM)
               KKGP = K_CELL(ICPM)
            ENDIF
         ELSE
            VEL_GAS   = UUP(IVL)
            VEL_GHOST = UUM(IVL)
            IF (ICD==1) THEN
               IIGM = I_CELL(ICPM)
               JJGM = J_CELL(ICPM)
               KKGM = K_CELL(ICPM)
            ELSE ! ICD==2
               IIGM = I_CELL(ICMP)
               JJGM = J_CELL(ICMP)
               KKGM = K_CELL(ICMP)
            ENDIF
            IIGP = I_CELL(ICPP)
            JJGP = J_CELL(ICPP)
            KKGP = K_CELL(ICPP)
         ENDIF

         ! Decide whether or not to process edge using data interpolated from another mesh

         INTERPOLATION_IF: IF (NOM(ICD)==0 .OR. &
                   (BOUNDARY_TYPE_M==SOLID_BOUNDARY .OR. BOUNDARY_TYPE_P==SOLID_BOUNDARY) .OR. &
                   (BOUNDARY_TYPE_M/=INTERPOLATED_BOUNDARY .AND. BOUNDARY_TYPE_P/=INTERPOLATED_BOUNDARY)) THEN

            ! Determine appropriate velocity BC by assessing each adjacent wall cell. If the BCs are different on each
            ! side of the edge, choose the one with the specified velocity or velocity gradient, if there is one.
            ! If not, choose the max value of boundary condition index, simply for consistency.

            SURF_INDEXM = WCM%SURF_INDEX
            SURF_INDEXP = WCP%SURF_INDEX
            IF (SURFACE(SURF_INDEXM)%SPECIFIED_NORMAL_VELOCITY .OR. SURFACE(SURF_INDEXM)%SPECIFIED_NORMAL_GRADIENT) THEN
               SF=>SURFACE(SURF_INDEXM)
            ELSEIF (SURFACE(SURF_INDEXP)%SPECIFIED_NORMAL_VELOCITY .OR. SURFACE(SURF_INDEXP)%SPECIFIED_NORMAL_GRADIENT) THEN
               SF=>SURFACE(SURF_INDEXP)
            ELSE
               SF=>SURFACE(MAX(SURF_INDEXM,SURF_INDEXP))
            ENDIF
            VELOCITY_BC_INDEX = SF%VELOCITY_BC_INDEX
            IF (WCM%VENT_INDEX==WCP%VENT_INDEX .AND. WCP%VENT_INDEX > 0) THEN
               IF(VENTS(WCM%VENT_INDEX)%NODE_INDEX>0 .AND. WCM%ONE_D%U_NORMAL >= 0._EB) VELOCITY_BC_INDEX=FREE_SLIP_BC
            ENDIF

            ! Compute the viscosity in the two adjacent gas cells

            MUA = 0.5_EB*(MU(IIGM,JJGM,KKGM) + MU(IIGP,JJGP,KKGP))

            ! Set up synthetic eddy method (experimental)

            SYNTHETIC_EDDY_METHOD = .FALSE.
            HVAC_TANGENTIAL = .FALSE.
            IF (IWM>0 .AND. IWP>0) THEN
               IF (WCM%VENT_INDEX==WCP%VENT_INDEX) THEN
                  IF (WCM%VENT_INDEX>0) THEN
                     VT=>VENTS(WCM%VENT_INDEX)
                     IF (VT%N_EDDY>0) SYNTHETIC_EDDY_METHOD=.TRUE.
                     IF (ALL(VT%UVW > -1.E12_EB) .AND. VT%NODE_INDEX > 0) HVAC_TANGENTIAL = .TRUE.
                  ENDIF
               ENDIF
            ENDIF

            ! Determine if there is a tangential velocity component

            VEL_T_IF: IF (.NOT.SF%SPECIFIED_TANGENTIAL_VELOCITY .AND. .NOT.SYNTHETIC_EDDY_METHOD .AND. .NOT. HVAC_TANGENTIAL) THEN
               VEL_T = 0._EB
            ELSE VEL_T_IF
               VEL_EDDY = 0._EB
               SYNTHETIC_EDDY_IF: IF (SYNTHETIC_EDDY_METHOD) THEN
                  IS_SELECT: SELECT CASE(IS) ! unsigned vent orientation
                     CASE(1) ! yz plane
                        SELECT CASE(IEC) ! edge orientation
                           CASE(2)
                              IF (ICD==1) VEL_EDDY = 0.5_EB*(VT%U_EDDY(JJ,KK)+VT%U_EDDY(JJ,KK+1))
                              IF (ICD==2) VEL_EDDY = 0.5_EB*(VT%W_EDDY(JJ,KK)+VT%W_EDDY(JJ,KK+1))
                           CASE(3)
                              IF (ICD==1) VEL_EDDY = 0.5_EB*(VT%V_EDDY(JJ,KK)+VT%V_EDDY(JJ+1,KK))
                              IF (ICD==2) VEL_EDDY = 0.5_EB*(VT%U_EDDY(JJ,KK)+VT%U_EDDY(JJ+1,KK))
                        END SELECT
                     CASE(2) ! zx plane
                        SELECT CASE(IEC)
                           CASE(3)
                              IF (ICD==1) VEL_EDDY = 0.5_EB*(VT%V_EDDY(II,KK)+VT%V_EDDY(II+1,KK))
                              IF (ICD==2) VEL_EDDY = 0.5_EB*(VT%U_EDDY(II,KK)+VT%U_EDDY(II+1,KK))
                           CASE(1)
                              IF (ICD==1) VEL_EDDY = 0.5_EB*(VT%W_EDDY(II,KK)+VT%W_EDDY(II,KK+1))
                              IF (ICD==2) VEL_EDDY = 0.5_EB*(VT%V_EDDY(II,KK)+VT%V_EDDY(II,KK+1))
                        END SELECT
                     CASE(3) ! xy plane
                        SELECT CASE(IEC)
                           CASE(1)
                              IF (ICD==1) VEL_EDDY = 0.5_EB*(VT%W_EDDY(II,JJ)+VT%W_EDDY(II,JJ+1))
                              IF (ICD==2) VEL_EDDY = 0.5_EB*(VT%V_EDDY(II,JJ)+VT%V_EDDY(II,JJ+1))
                           CASE(2)
                              IF (ICD==1) VEL_EDDY = 0.5_EB*(VT%U_EDDY(II,JJ)+VT%U_EDDY(II+1,JJ))
                              IF (ICD==2) VEL_EDDY = 0.5_EB*(VT%W_EDDY(II,JJ)+VT%W_EDDY(II+1,JJ))
                        END SELECT
                  END SELECT IS_SELECT
               ENDIF SYNTHETIC_EDDY_IF
               IF (ABS(SF%T_IGN-T_BEGIN)<=SPACING(SF%T_IGN) .AND. SF%RAMP_INDEX(TIME_VELO)>=1) THEN
                  TSI = T
               ELSE
                  TSI=T-SF%T_IGN
               ENDIF
               PROFILE_FACTOR = 1._EB
               IF (HVAC_TANGENTIAL .AND. 0.5_EB*(WCM%ONE_D%U_NORMAL_S+WCP%ONE_D%U_NORMAL_S) > 0._EB) HVAC_TANGENTIAL = .FALSE.
               IF (HVAC_TANGENTIAL) THEN
                  VEL_T = 0._EB
                  IEC_SELECT: SELECT CASE(IEC) ! edge orientation
                     CASE (1)
                        IF (ICD==1) VEL_T = 0.5_EB*ABS((WCM%ONE_D%U_NORMAL_S+WCP%ONE_D%U_NORMAL_S)/VT%UVW(ABS(VT%IOR)))*VT%UVW(3)
                        IF (ICD==2) VEL_T = 0.5_EB*ABS((WCM%ONE_D%U_NORMAL_S+WCP%ONE_D%U_NORMAL_S)/VT%UVW(ABS(VT%IOR)))*VT%UVW(2)
                     CASE (2)
                        IF (ICD==1) VEL_T = 0.5_EB*ABS((WCM%ONE_D%U_NORMAL_S+WCP%ONE_D%U_NORMAL_S)/VT%UVW(ABS(VT%IOR)))*VT%UVW(1)
                        IF (ICD==2) VEL_T = 0.5_EB*ABS((WCM%ONE_D%U_NORMAL_S+WCP%ONE_D%U_NORMAL_S)/VT%UVW(ABS(VT%IOR)))*VT%UVW(3)
                     CASE (3)
                        IF (ICD==1) VEL_T = 0.5_EB*ABS((WCM%ONE_D%U_NORMAL_S+WCP%ONE_D%U_NORMAL_S)/VT%UVW(ABS(VT%IOR)))*VT%UVW(2)
                        IF (ICD==2) VEL_T = 0.5_EB*ABS((WCM%ONE_D%U_NORMAL_S+WCP%ONE_D%U_NORMAL_S)/VT%UVW(ABS(VT%IOR)))*VT%UVW(1)
                  END SELECT IEC_SELECT
               ELSE
                  IF (SF%PROFILE/=0 .AND. SF%VEL>TWO_EPSILON_EB) &
                     PROFILE_FACTOR = ABS(0.5_EB*(WCM%ONE_D%U_NORMAL_0+WCP%ONE_D%U_NORMAL_0)/SF%VEL)
                  RAMP_T = EVALUATE_RAMP(TSI,SF%TAU(TIME_VELO),SF%RAMP_INDEX(TIME_VELO))
                  IF (IEC==1 .OR. (IEC==2 .AND. ICD==2)) VEL_T = RAMP_T*(PROFILE_FACTOR*(SF%VEL_T(2) + VEL_EDDY))
                  IF (IEC==3 .OR. (IEC==2 .AND. ICD==1)) VEL_T = RAMP_T*(PROFILE_FACTOR*(SF%VEL_T(1) + VEL_EDDY))
               ENDIF
            ENDIF VEL_T_IF

            ! Choose the appropriate boundary condition to apply

            HVAC_IF: IF (HVAC_TANGENTIAL)  THEN

               VEL_GHOST = 2._EB*VEL_T - VEL_GAS
               DUIDXJ(ICD_SGN) = I_SGN*(VEL_GAS-VEL_GHOST)/DXX(ICD)
               MU_DUIDXJ(ICD_SGN) = MUA*DUIDXJ(ICD_SGN)
               ALTERED_GRADIENT(ICD_SGN) = .TRUE.

            ELSE HVAC_IF

               BOUNDARY_CONDITION: SELECT CASE(VELOCITY_BC_INDEX)

                  CASE (FREE_SLIP_BC) BOUNDARY_CONDITION

                     VEL_GHOST = VEL_GAS
                     DUIDXJ(ICD_SGN) = I_SGN*(VEL_GAS-VEL_GHOST)/DXX(ICD)
                     MU_DUIDXJ(ICD_SGN) = MUA*DUIDXJ(ICD_SGN)
                     ALTERED_GRADIENT(ICD_SGN) = .TRUE.

                  CASE (NO_SLIP_BC) BOUNDARY_CONDITION

                     WANNIER_BC: IF (PERIODIC_TEST==5) THEN
                        SELECT CASE(IOR)
                           CASE( 1)
                              VEL_T = WANNIER_FLOW(X(II),Z(KK),2)
                           CASE(-1)
                              VEL_T = WANNIER_FLOW(X(II),Z(KK),2)
                           CASE( 3)
                              VEL_T = WANNIER_FLOW(X(II),Z(KK),1)
                           CASE(-3)
                              VEL_T = WANNIER_FLOW(X(II),Z(KK),1)
                        END SELECT
                     ENDIF WANNIER_BC

                     VEL_GHOST = 2._EB*VEL_T - VEL_GAS
                     DUIDXJ(ICD_SGN) = I_SGN*(VEL_GAS-VEL_GHOST)/DXX(ICD)
                     MU_DUIDXJ(ICD_SGN) = MUA*DUIDXJ(ICD_SGN)
                     ALTERED_GRADIENT(ICD_SGN) = .TRUE.

                  CASE (WALL_MODEL_BC) BOUNDARY_CONDITION

                     ITMP = MIN(5000,NINT(0.5_EB*(TMP(IIGM,JJGM,KKGM)+TMP(IIGP,JJGP,KKGP))))
                     MU_WALL = MU_RSQMW_Z(ITMP,1)/RSQ_MW_Z(1)
                     RHO_WALL = 0.5_EB*( RHOP(IIGM,JJGM,KKGM) + RHOP(IIGP,JJGP,KKGP) )
                     CALL WALL_MODEL(SLIP_COEF,U_TAU,Y_PLUS,VEL_GAS-VEL_T,MU_WALL/RHO_WALL,DXX(ICD),SF%ROUGHNESS)
                     SELECT CASE(SLIP_CONDITION)
                        CASE(0)
                           SLIP_COEF = -1._EB
                        CASE(1)
                           SLIP_COEF = SLIP_COEF
                        CASE(2)
                           SLIP_COEF = 0.5_EB*(SLIP_COEF-1._EB)
                        CASE(3)
                           WT1 = MAX(0._EB,MIN(1._EB,(Y_PLUS-Y_WERNER_WENGLE)/(Y_PLUS+TWO_EPSILON_EB)))
                           WT2 = 1._EB-WT1
                           SLIP_COEF = WT1*SLIP_COEF-WT2
                        CASE(4)
                           IF ( ABS(0.5_EB*(WCM%ONE_D%U_NORMAL_S+WCP%ONE_D%U_NORMAL_S))>ABS(VEL_GAS-VEL_T) ) THEN
                              SLIP_COEF = -1._EB
                           ELSE
                              SLIP_COEF = 0.5_EB*(SLIP_COEF-1._EB)
                           ENDIF
                     END SELECT
                     VEL_GHOST = VEL_T + SLIP_COEF*(VEL_GAS-VEL_T)
                     DUIDXJ(ICD_SGN) = I_SGN*(VEL_GAS-VEL_GHOST)/DXX(ICD)
                     MU_DUIDXJ(ICD_SGN) = RHO_WALL*U_TAU**2 * SIGN(1._EB,I_SGN*(VEL_GAS-VEL_T))
                     ALTERED_GRADIENT(ICD_SGN) = .TRUE.

               END SELECT BOUNDARY_CONDITION

            ENDIF HVAC_IF

         ELSE INTERPOLATION_IF  ! Use data from another mesh

            INTERPOLATED_EDGE = .TRUE.
            OM => OMESH(ABS(NOM(ICD)))

            IF (PREDICTOR) THEN
               SELECT CASE(IEC)
                  CASE(1)
                     IF (ICD==1) THEN
                        VEL_OTHER => OM%WS
                     ELSE ! ICD=2
                        VEL_OTHER => OM%VS
                     ENDIF
                  CASE(2)
                     IF (ICD==1) THEN
                        VEL_OTHER => OM%US
                     ELSE ! ICD=2
                        VEL_OTHER => OM%WS
                     ENDIF
                  CASE(3)
                     IF (ICD==1) THEN
                        VEL_OTHER => OM%VS
                     ELSE ! ICD=2
                        VEL_OTHER => OM%US
                     ENDIF
               END SELECT
            ELSE
               SELECT CASE(IEC)
                  CASE(1)
                     IF (ICD==1) THEN
                        VEL_OTHER => OM%W
                     ELSE ! ICD=2
                        VEL_OTHER => OM%V
                     ENDIF
                  CASE(2)
                     IF (ICD==1) THEN
                        VEL_OTHER => OM%U
                     ELSE ! ICD=2
                        VEL_OTHER => OM%W
                     ENDIF
                  CASE(3)
                     IF (ICD==1) THEN
                        VEL_OTHER => OM%V
                     ELSE ! ICD=2
                        VEL_OTHER => OM%U
                     ENDIF
               END SELECT
            ENDIF

            WGT = EDGE_INTERPOLATION_FACTOR(IE,ICD)
            OMW = 1._EB-WGT

            SELECT CASE(IEC)
               CASE(1)
                  IF (ICD==1) THEN
                     VEL_GHOST = WGT*VEL_OTHER(IIO(ICD),JJO(ICD),KKO(ICD)) + OMW*VEL_OTHER(IIO(ICD),JJO(ICD),KKO(ICD)-1)
                  ELSE ! ICD=2
                     VEL_GHOST = WGT*VEL_OTHER(IIO(ICD),JJO(ICD),KKO(ICD)) + OMW*VEL_OTHER(IIO(ICD),JJO(ICD)-1,KKO(ICD))
                  ENDIF
               CASE(2)
                  IF (ICD==1) THEN
                     VEL_GHOST = WGT*VEL_OTHER(IIO(ICD),JJO(ICD),KKO(ICD)) + OMW*VEL_OTHER(IIO(ICD)-1,JJO(ICD),KKO(ICD))
                  ELSE ! ICD=2
                     VEL_GHOST = WGT*VEL_OTHER(IIO(ICD),JJO(ICD),KKO(ICD)) + OMW*VEL_OTHER(IIO(ICD),JJO(ICD),KKO(ICD)-1)
                  ENDIF
               CASE(3)
                  IF (ICD==1) THEN
                     VEL_GHOST = WGT*VEL_OTHER(IIO(ICD),JJO(ICD),KKO(ICD)) + OMW*VEL_OTHER(IIO(ICD),JJO(ICD)-1,KKO(ICD))
                  ELSE ! ICD==2
                     VEL_GHOST = WGT*VEL_OTHER(IIO(ICD),JJO(ICD),KKO(ICD)) + OMW*VEL_OTHER(IIO(ICD)-1,JJO(ICD),KKO(ICD))
                  ENDIF
            END SELECT

         ENDIF INTERPOLATION_IF

         ! Set ghost cell values at edge of computational domain

         SELECT CASE(IEC)
            CASE(1)
               IF (JJ==0    .AND. IOR== 2) WW(II,JJ,KK)   = VEL_GHOST
               IF (JJ==JBAR .AND. IOR==-2) WW(II,JJ+1,KK) = VEL_GHOST
               IF (KK==0    .AND. IOR== 3) VV(II,JJ,KK)   = VEL_GHOST
               IF (KK==KBAR .AND. IOR==-3) VV(II,JJ,KK+1) = VEL_GHOST
               IF (CORRECTOR .AND. JJ>0 .AND. JJ<JBAR .AND. KK>0 .AND. KK<KBAR) THEN
                 IF (ICD==1) THEN
                    W_Y(II,JJ,KK) = 0.5_EB*(VEL_GHOST+VEL_GAS)
                 ELSE ! ICD=2
                    V_Z(II,JJ,KK) = 0.5_EB*(VEL_GHOST+VEL_GAS)
                 ENDIF
               ENDIF
            CASE(2)
               IF (II==0    .AND. IOR== 1) WW(II,JJ,KK)   = VEL_GHOST
               IF (II==IBAR .AND. IOR==-1) WW(II+1,JJ,KK) = VEL_GHOST
               IF (KK==0    .AND. IOR== 3) UU(II,JJ,KK)   = VEL_GHOST
               IF (KK==KBAR .AND. IOR==-3) UU(II,JJ,KK+1) = VEL_GHOST
               IF (CORRECTOR .AND. II>0 .AND. II<IBAR .AND. KK>0 .AND. KK<KBAR) THEN
                 IF (ICD==1) THEN
                    U_Z(II,JJ,KK) = 0.5_EB*(VEL_GHOST+VEL_GAS)
                 ELSE ! ICD=2
                    W_X(II,JJ,KK) = 0.5_EB*(VEL_GHOST+VEL_GAS)
                 ENDIF
               ENDIF
            CASE(3)
               IF (II==0    .AND. IOR== 1) VV(II,JJ,KK)   = VEL_GHOST
               IF (II==IBAR .AND. IOR==-1) VV(II+1,JJ,KK) = VEL_GHOST
               IF (JJ==0    .AND. IOR== 2) UU(II,JJ,KK)   = VEL_GHOST
               IF (JJ==JBAR .AND. IOR==-2) UU(II,JJ+1,KK) = VEL_GHOST
               IF (CORRECTOR .AND. II>0 .AND. II<IBAR .AND. JJ>0 .AND. JJ<JBAR) THEN
                 IF (ICD==1) THEN
                    V_X(II,JJ,KK) = 0.5_EB*(VEL_GHOST+VEL_GAS)
                 ELSE ! ICD=2
                    U_Y(II,JJ,KK) = 0.5_EB*(VEL_GHOST+VEL_GAS)
                 ENDIF
               ENDIF
         END SELECT

      ENDDO ORIENTATION_LOOP
   ENDDO SIGN_LOOP

   ! Cycle out of the EDGE_LOOP if no tangential gradients have been altered.

   IF (.NOT.ANY(ALTERED_GRADIENT)) CYCLE EDGE_LOOP

   ! If the edge is on an interpolated boundary, and all cells around it are not solid, cycle

   IF (INTERPOLATED_EDGE) THEN
      PROCESS_EDGE = .FALSE.
      DO IS=5,8
         IF (SOLID(IJKE(IS,IE))) PROCESS_EDGE = .TRUE.
      ENDDO
      IF (.NOT.PROCESS_EDGE) CYCLE EDGE_LOOP
   ENDIF

   ! Loop over all 4 normal directions and compute vorticity and stress tensor components for each

   SIGN_LOOP_2: DO I_SGN=-1,1,2
      ORIENTATION_LOOP_2: DO ICD=1,2
         IF (ICD==1) THEN
            ICDO=2
         ELSE ! ICD=2
            ICDO=1
         ENDIF
         ICD_SGN = I_SGN*ICD
         IF (ALTERED_GRADIENT(ICD_SGN)) THEN
               DUIDXJ_USE(ICD) =    DUIDXJ(ICD_SGN)
            MU_DUIDXJ_USE(ICD) = MU_DUIDXJ(ICD_SGN)
         ELSEIF (ALTERED_GRADIENT(-ICD_SGN)) THEN
               DUIDXJ_USE(ICD) =    DUIDXJ(-ICD_SGN)
            MU_DUIDXJ_USE(ICD) = MU_DUIDXJ(-ICD_SGN)
         ELSE
            CYCLE ORIENTATION_LOOP_2
         ENDIF
         ICDO_SGN = I_SGN*ICDO
         IF (ALTERED_GRADIENT(ICDO_SGN)) THEN
               DUIDXJ_USE(ICDO) =    DUIDXJ(ICDO_SGN)
            MU_DUIDXJ_USE(ICDO) = MU_DUIDXJ(ICDO_SGN)
         ELSEIF (ALTERED_GRADIENT(-ICDO_SGN)) THEN
               DUIDXJ_USE(ICDO) =    DUIDXJ(-ICDO_SGN)
            MU_DUIDXJ_USE(ICDO) = MU_DUIDXJ(-ICDO_SGN)
         ELSE
               DUIDXJ_USE(ICDO) = 0._EB
            MU_DUIDXJ_USE(ICDO) = 0._EB
         ENDIF
         OME_E(ICD_SGN,IE) =    DUIDXJ_USE(1) -    DUIDXJ_USE(2)
         TAU_E(ICD_SGN,IE) = MU_DUIDXJ_USE(1) + MU_DUIDXJ_USE(2)
      ENDDO ORIENTATION_LOOP_2
   ENDDO SIGN_LOOP_2

ENDDO EDGE_LOOP

! Store cell edge velocity averages of the velocity components for use in Smokeview only

IF (CORRECTOR) THEN
   DO K=0,KBAR
      DO J=0,JBAR
         DO I=0,IBAR
            IC = CELL_INDEX(I,J,K)
            IF (IC==0) CYCLE
            IF (U_Y(I,J,K)>-1.E5_EB) U_EDGE_Y(IC) = U_Y(I,J,K)
            IF (U_Z(I,J,K)>-1.E5_EB) U_EDGE_Z(IC) = U_Z(I,J,K)
            IF (V_X(I,J,K)>-1.E5_EB) V_EDGE_X(IC) = V_X(I,J,K)
            IF (V_Z(I,J,K)>-1.E5_EB) V_EDGE_Z(IC) = V_Z(I,J,K)
            IF (W_X(I,J,K)>-1.E5_EB) W_EDGE_X(IC) = W_X(I,J,K)
            IF (W_Y(I,J,K)>-1.E5_EB) W_EDGE_Y(IC) = W_Y(I,J,K)
         ENDDO
      ENDDO
   ENDDO
ENDIF

T_USED(4)=T_USED(4)+CURRENT_TIME()-TNOW
END SUBROUTINE VELOCITY_BC


SUBROUTINE MATCH_VELOCITY(NM)

! Force normal component of velocity to match at interpolated boundaries

INTEGER  :: NOM,II,JJ,KK,IOR,IW,IIO,JJO,KKO
INTEGER, INTENT(IN) :: NM
REAL(EB) :: UU_AVG,VV_AVG,WW_AVG,TNOW,DA_OTHER,UU_OTHER,VV_OTHER,WW_OTHER,NOM_CELLS
REAL(EB), POINTER, DIMENSION(:,:,:) :: UU=>NULL(),VV=>NULL(),WW=>NULL(),OM_UU=>NULL(),OM_VV=>NULL(),OM_WW=>NULL()
TYPE (OMESH_TYPE), POINTER :: OM=>NULL()
TYPE (MESH_TYPE), POINTER :: M2=>NULL()
TYPE (WALL_TYPE), POINTER :: WC=>NULL()
TYPE (EXTERNAL_WALL_TYPE), POINTER :: EWC=>NULL()
IF (SOLID_PHASE_ONLY) RETURN
IF (EVACUATION_ONLY(NM)) RETURN

TNOW = CURRENT_TIME()

! Assign local variable names

CALL POINT_TO_MESH(NM)

! Point to the appropriate velocity field

IF (PREDICTOR) THEN
   UU => US
   VV => VS
   WW => WS
   D_CORR = 0._EB
ELSE
   UU => U
   VV => V
   WW => W
   DS_CORR = 0._EB
ENDIF

! Loop over all external wall cells and force adjacent normal components of velocty at interpolated boundaries to match.

EXTERNAL_WALL_LOOP: DO IW=1,N_EXTERNAL_WALL_CELLS

   WC=>WALL(IW)

   IF (WC%BOUNDARY_TYPE/=INTERPOLATED_BOUNDARY) CYCLE EXTERNAL_WALL_LOOP

   EWC=>EXTERNAL_WALL(IW)

   II  = WC%ONE_D%II
   JJ  = WC%ONE_D%JJ
   KK  = WC%ONE_D%KK
   IOR = WC%ONE_D%IOR
   NOM = EWC%NOM
   OM => OMESH(NOM)
   M2 => MESHES(NOM)

   ! Determine the area of the interpolated cell face

   DA_OTHER = 0._EB

   SELECT CASE(ABS(IOR))
      CASE(1)
         IF (PREDICTOR) OM_UU => OM%US
         IF (CORRECTOR) OM_UU => OM%U
         DO KKO=EWC%KKO_MIN,EWC%KKO_MAX
            DO JJO=EWC%JJO_MIN,EWC%JJO_MAX
               DO IIO=EWC%IIO_MIN,EWC%IIO_MAX
                  DA_OTHER = DA_OTHER + M2%DY(JJO)*M2%DZ(KKO)
               ENDDO
            ENDDO
         ENDDO
      CASE(2)
         IF (PREDICTOR) OM_VV => OM%VS
         IF (CORRECTOR) OM_VV => OM%V
         DO KKO=EWC%KKO_MIN,EWC%KKO_MAX
            DO JJO=EWC%JJO_MIN,EWC%JJO_MAX
               DO IIO=EWC%IIO_MIN,EWC%IIO_MAX
                  DA_OTHER = DA_OTHER + M2%DX(IIO)*M2%DZ(KKO)
               ENDDO
            ENDDO
         ENDDO
      CASE(3)
         IF (PREDICTOR) OM_WW => OM%WS
         IF (CORRECTOR) OM_WW => OM%W
         DO KKO=EWC%KKO_MIN,EWC%KKO_MAX
            DO JJO=EWC%JJO_MIN,EWC%JJO_MAX
               DO IIO=EWC%IIO_MIN,EWC%IIO_MAX
                  DA_OTHER = DA_OTHER + M2%DX(IIO)*M2%DY(JJO)
               ENDDO
            ENDDO
         ENDDO
   END SELECT

   ! Determine the normal component of velocity from the other mesh and use it for average

   SELECT CASE(IOR)

      CASE( 1)

         UU_OTHER = 0._EB
         DO KKO=EWC%KKO_MIN,EWC%KKO_MAX
            DO JJO=EWC%JJO_MIN,EWC%JJO_MAX
               DO IIO=EWC%IIO_MIN,EWC%IIO_MAX
                  UU_OTHER = UU_OTHER + OM_UU(IIO,JJO,KKO)*M2%DY(JJO)*M2%DZ(KKO)/DA_OTHER
                  IF (EWC%AREA_RATIO>0.9_EB) OM_UU(IIO,JJO,KKO) = 0.5_EB*(OM_UU(IIO,JJO,KKO)+UU(0,JJ,KK))
               ENDDO
            ENDDO
         ENDDO
         UU_AVG = 0.5_EB*(UU(0,JJ,KK) + UU_OTHER)
         IF (PREDICTOR) D_CORR(IW) = DS_CORR(IW) + 0.5*(UU_AVG-UU(0,JJ,KK))*R(0)*RDX(1)*RRN(1)
         IF (CORRECTOR) DS_CORR(IW) = (UU_AVG-UU(0,JJ,KK))*R(0)*RDX(1)*RRN(1)
         UVW_SAVE(IW) = UU(0,JJ,KK)
         UU(0,JJ,KK)  = UU_AVG

      CASE(-1)

         UU_OTHER = 0._EB
         DO KKO=EWC%KKO_MIN,EWC%KKO_MAX
            DO JJO=EWC%JJO_MIN,EWC%JJO_MAX
               DO IIO=EWC%IIO_MIN,EWC%IIO_MAX
                  UU_OTHER = UU_OTHER + OM_UU(IIO-1,JJO,KKO)*M2%DY(JJO)*M2%DZ(KKO)/DA_OTHER
                  IF (EWC%AREA_RATIO>0.9_EB) OM_UU(IIO-1,JJO,KKO) = 0.5_EB*(OM_UU(IIO-1,JJO,KKO)+UU(IBAR,JJ,KK))
               ENDDO
            ENDDO
         ENDDO
         UU_AVG = 0.5_EB*(UU(IBAR,JJ,KK) + UU_OTHER)
         IF (PREDICTOR) D_CORR(IW) = DS_CORR(IW) - 0.5*(UU_AVG-UU(IBAR,JJ,KK))*R(IBAR)*RDX(IBAR)*RRN(IBAR)
         IF (CORRECTOR) DS_CORR(IW) = -(UU_AVG-UU(IBAR,JJ,KK))*R(IBAR)*RDX(IBAR)*RRN(IBAR)
         UVW_SAVE(IW) = UU(IBAR,JJ,KK)
         UU(IBAR,JJ,KK) = UU_AVG

      CASE( 2)

         VV_OTHER = 0._EB
         DO KKO=EWC%KKO_MIN,EWC%KKO_MAX
            DO JJO=EWC%JJO_MIN,EWC%JJO_MAX
               DO IIO=EWC%IIO_MIN,EWC%IIO_MAX
                  VV_OTHER = VV_OTHER + OM_VV(IIO,JJO,KKO)*M2%DX(IIO)*M2%DZ(KKO)/DA_OTHER
                  IF (EWC%AREA_RATIO>0.9_EB) OM_VV(IIO,JJO,KKO) = 0.5_EB*(OM_VV(IIO,JJO,KKO)+VV(II,0,KK))
               ENDDO
            ENDDO
         ENDDO
         VV_AVG = 0.5_EB*(VV(II,0,KK) + VV_OTHER)
         IF (PREDICTOR) D_CORR(IW) = DS_CORR(IW) + 0.5*(VV_AVG-VV(II,0,KK))*RDY(1)
         IF (CORRECTOR) DS_CORR(IW) = (VV_AVG-VV(II,0,KK))*RDY(1)
         UVW_SAVE(IW) = VV(II,0,KK)
         VV(II,0,KK)  = VV_AVG

      CASE(-2)

         VV_OTHER = 0._EB
         DO KKO=EWC%KKO_MIN,EWC%KKO_MAX
            DO JJO=EWC%JJO_MIN,EWC%JJO_MAX
               DO IIO=EWC%IIO_MIN,EWC%IIO_MAX
                  VV_OTHER = VV_OTHER + OM_VV(IIO,JJO-1,KKO)*M2%DX(IIO)*M2%DZ(KKO)/DA_OTHER
                  IF (EWC%AREA_RATIO>0.9_EB) OM_VV(IIO,JJO-1,KKO) = 0.5_EB*(OM_VV(IIO,JJO-1,KKO)+VV(II,JBAR,KK))
               ENDDO
            ENDDO
         ENDDO
         VV_AVG = 0.5_EB*(VV(II,JBAR,KK) + VV_OTHER)
         IF (PREDICTOR) D_CORR(IW) = DS_CORR(IW) - 0.5*(VV_AVG-VV(II,JBAR,KK))*RDY(JBAR)
         IF (CORRECTOR) DS_CORR(IW) = -(VV_AVG-VV(II,JBAR,KK))*RDY(JBAR)
         UVW_SAVE(IW)   = VV(II,JBAR,KK)
         VV(II,JBAR,KK) = VV_AVG

      CASE( 3)

         WW_OTHER = 0._EB
         DO KKO=EWC%KKO_MIN,EWC%KKO_MAX
            DO JJO=EWC%JJO_MIN,EWC%JJO_MAX
               DO IIO=EWC%IIO_MIN,EWC%IIO_MAX
                  WW_OTHER = WW_OTHER + OM_WW(IIO,JJO,KKO)*M2%DX(IIO)*M2%DY(JJO)/DA_OTHER
                  IF (EWC%AREA_RATIO>0.9_EB) OM_WW(IIO,JJO,KKO) = 0.5_EB*(OM_WW(IIO,JJO,KKO)+WW(II,JJ,0))
               ENDDO
            ENDDO
         ENDDO
         WW_AVG = 0.5_EB*(WW(II,JJ,0) + WW_OTHER)
         IF (PREDICTOR) D_CORR(IW) = DS_CORR(IW) + 0.5*(WW_AVG-WW(II,JJ,0))*RDZ(1)
         IF (CORRECTOR) DS_CORR(IW) = (WW_AVG-WW(II,JJ,0))*RDZ(1)
         UVW_SAVE(IW) = WW(II,JJ,0)
         WW(II,JJ,0)  = WW_AVG

      CASE(-3)

         WW_OTHER = 0._EB
         DO KKO=EWC%KKO_MIN,EWC%KKO_MAX
            DO JJO=EWC%JJO_MIN,EWC%JJO_MAX
               DO IIO=EWC%IIO_MIN,EWC%IIO_MAX
                  WW_OTHER = WW_OTHER + OM_WW(IIO,JJO,KKO-1)*M2%DX(IIO)*M2%DY(JJO)/DA_OTHER
                  IF (EWC%AREA_RATIO>0.9_EB) OM_WW(IIO,JJO,KKO-1) = 0.5_EB*(OM_WW(IIO,JJO,KKO-1)+WW(II,JJ,KBAR))
               ENDDO
            ENDDO
         ENDDO
         WW_AVG = 0.5_EB*(WW(II,JJ,KBAR) + WW_OTHER)
         IF (PREDICTOR) D_CORR(IW) = DS_CORR(IW) - 0.5*(WW_AVG-WW(II,JJ,KBAR))*RDZ(KBAR)
         IF (CORRECTOR) DS_CORR(IW) = -(WW_AVG-WW(II,JJ,KBAR))*RDZ(KBAR)
         UVW_SAVE(IW)   = WW(II,JJ,KBAR)
         WW(II,JJ,KBAR) = WW_AVG

   END SELECT

   ! Save velocity components at the ghost cell midpoint

   U_GHOST(IW) = 0._EB
   V_GHOST(IW) = 0._EB
   W_GHOST(IW) = 0._EB

   IF (PREDICTOR) OM_UU => OM%US
   IF (CORRECTOR) OM_UU => OM%U
   IF (PREDICTOR) OM_VV => OM%VS
   IF (CORRECTOR) OM_VV => OM%V
   IF (PREDICTOR) OM_WW => OM%WS
   IF (CORRECTOR) OM_WW => OM%W

   DO KKO=EWC%KKO_MIN,EWC%KKO_MAX
      DO JJO=EWC%JJO_MIN,EWC%JJO_MAX
         DO IIO=EWC%IIO_MIN,EWC%IIO_MAX
            U_GHOST(IW) = U_GHOST(IW) + 0.5_EB*(OM_UU(IIO,JJO,KKO)+OM_UU(IIO-1,JJO,KKO))
            V_GHOST(IW) = V_GHOST(IW) + 0.5_EB*(OM_VV(IIO,JJO,KKO)+OM_VV(IIO,JJO-1,KKO))
            W_GHOST(IW) = W_GHOST(IW) + 0.5_EB*(OM_WW(IIO,JJO,KKO)+OM_WW(IIO,JJO,KKO-1))
         ENDDO
      ENDDO
   ENDDO
   NOM_CELLS = REAL((EWC%IIO_MAX-EWC%IIO_MIN+1)*(EWC%JJO_MAX-EWC%JJO_MIN+1)*(EWC%KKO_MAX-EWC%KKO_MIN+1),EB)
   U_GHOST(IW) = U_GHOST(IW)/NOM_CELLS
   V_GHOST(IW) = V_GHOST(IW)/NOM_CELLS
   W_GHOST(IW) = W_GHOST(IW)/NOM_CELLS

ENDDO EXTERNAL_WALL_LOOP

T_USED(4)=T_USED(4)+CURRENT_TIME()-TNOW
END SUBROUTINE MATCH_VELOCITY


SUBROUTINE MATCH_VELOCITY_FLUX(NM)

! Force normal component of velocity flux to match at interpolated boundaries

INTEGER  :: NOM,II,JJ,KK,IOR,IW,IIO,JJO,KKO
INTEGER, INTENT(IN) :: NM
REAL(EB) :: TNOW,DA_OTHER,FVX_OTHER,FVY_OTHER,FVZ_OTHER
TYPE (OMESH_TYPE), POINTER :: OM
TYPE (MESH_TYPE), POINTER :: M2
TYPE (WALL_TYPE), POINTER :: WC
TYPE (EXTERNAL_WALL_TYPE), POINTER :: EWC

IF (NMESHES==1) RETURN
IF (SOLID_PHASE_ONLY) RETURN
IF (EVACUATION_ONLY(NM)) RETURN

TNOW = CURRENT_TIME()

! Assign local variable names

CALL POINT_TO_MESH(NM)

! Loop over all cell edges and determine the appropriate velocity BCs

EXTERNAL_WALL_LOOP: DO IW=1,N_EXTERNAL_WALL_CELLS

   WC=>WALL(IW)
   EWC=>EXTERNAL_WALL(IW)
   IF (WC%BOUNDARY_TYPE/=INTERPOLATED_BOUNDARY) CYCLE EXTERNAL_WALL_LOOP

   II  = WC%ONE_D%II
   JJ  = WC%ONE_D%JJ
   KK  = WC%ONE_D%KK
   IOR = WC%ONE_D%IOR
   NOM = EWC%NOM
   OM => OMESH(NOM)
   M2 => MESHES(NOM)

   ! Determine the area of the interpolated cell face

   DA_OTHER = 0._EB

   SELECT CASE(ABS(IOR))
      CASE(1)
         DO KKO=EWC%KKO_MIN,EWC%KKO_MAX
            DO JJO=EWC%JJO_MIN,EWC%JJO_MAX
               DO IIO=EWC%IIO_MIN,EWC%IIO_MAX
                  DA_OTHER = DA_OTHER + M2%DY(JJO)*M2%DZ(KKO)
               ENDDO
            ENDDO
         ENDDO
      CASE(2)
         DO KKO=EWC%KKO_MIN,EWC%KKO_MAX
            DO JJO=EWC%JJO_MIN,EWC%JJO_MAX
               DO IIO=EWC%IIO_MIN,EWC%IIO_MAX
                  DA_OTHER = DA_OTHER + M2%DX(IIO)*M2%DZ(KKO)
               ENDDO
            ENDDO
         ENDDO
      CASE(3)
         DO KKO=EWC%KKO_MIN,EWC%KKO_MAX
            DO JJO=EWC%JJO_MIN,EWC%JJO_MAX
               DO IIO=EWC%IIO_MIN,EWC%IIO_MAX
                  DA_OTHER = DA_OTHER + M2%DX(IIO)*M2%DY(JJO)
               ENDDO
            ENDDO
         ENDDO
   END SELECT

   ! Determine the normal component of velocity from the other mesh and use it for average

   SELECT CASE(IOR)

      CASE( 1)

         FVX_OTHER = 0._EB
         DO KKO=EWC%KKO_MIN,EWC%KKO_MAX
            DO JJO=EWC%JJO_MIN,EWC%JJO_MAX
               DO IIO=EWC%IIO_MIN,EWC%IIO_MAX
                  FVX_OTHER = FVX_OTHER + OM%FVX(IIO,JJO,KKO)*M2%DY(JJO)*M2%DZ(KKO)/DA_OTHER
               ENDDO
            ENDDO
         ENDDO
         FVX(0,JJ,KK) = 0.5_EB*(FVX(0,JJ,KK) + FVX_OTHER)

      CASE(-1)

         FVX_OTHER = 0._EB
         DO KKO=EWC%KKO_MIN,EWC%KKO_MAX
            DO JJO=EWC%JJO_MIN,EWC%JJO_MAX
               DO IIO=EWC%IIO_MIN,EWC%IIO_MAX
                  FVX_OTHER = FVX_OTHER + OM%FVX(IIO-1,JJO,KKO)*M2%DY(JJO)*M2%DZ(KKO)/DA_OTHER
               ENDDO
            ENDDO
         ENDDO
         FVX(IBAR,JJ,KK) = 0.5_EB*(FVX(IBAR,JJ,KK) + FVX_OTHER)

      CASE( 2)

         FVY_OTHER = 0._EB
         DO KKO=EWC%KKO_MIN,EWC%KKO_MAX
            DO JJO=EWC%JJO_MIN,EWC%JJO_MAX
               DO IIO=EWC%IIO_MIN,EWC%IIO_MAX
                  FVY_OTHER = FVY_OTHER + OM%FVY(IIO,JJO,KKO)*M2%DX(IIO)*M2%DZ(KKO)/DA_OTHER
               ENDDO
            ENDDO
         ENDDO
         FVY(II,0,KK) = 0.5_EB*(FVY(II,0,KK) + FVY_OTHER)

      CASE(-2)

         FVY_OTHER = 0._EB
         DO KKO=EWC%KKO_MIN,EWC%KKO_MAX
            DO JJO=EWC%JJO_MIN,EWC%JJO_MAX
               DO IIO=EWC%IIO_MIN,EWC%IIO_MAX
                  FVY_OTHER = FVY_OTHER + OM%FVY(IIO,JJO-1,KKO)*M2%DX(IIO)*M2%DZ(KKO)/DA_OTHER
               ENDDO
            ENDDO
         ENDDO
         FVY(II,JBAR,KK) = 0.5_EB*(FVY(II,JBAR,KK) + FVY_OTHER)

      CASE( 3)

         FVZ_OTHER = 0._EB
         DO KKO=EWC%KKO_MIN,EWC%KKO_MAX
            DO JJO=EWC%JJO_MIN,EWC%JJO_MAX
               DO IIO=EWC%IIO_MIN,EWC%IIO_MAX
                  FVZ_OTHER = FVZ_OTHER + OM%FVZ(IIO,JJO,KKO)*M2%DX(IIO)*M2%DY(JJO)/DA_OTHER
               ENDDO
            ENDDO
         ENDDO
         FVZ(II,JJ,0) = 0.5_EB*(FVZ(II,JJ,0) + FVZ_OTHER)

      CASE(-3)

         FVZ_OTHER = 0._EB
         DO KKO=EWC%KKO_MIN,EWC%KKO_MAX
            DO JJO=EWC%JJO_MIN,EWC%JJO_MAX
               DO IIO=EWC%IIO_MIN,EWC%IIO_MAX
                  FVZ_OTHER = FVZ_OTHER + OM%FVZ(IIO,JJO,KKO-1)*M2%DX(IIO)*M2%DY(JJO)/DA_OTHER
               ENDDO
            ENDDO
         ENDDO
         FVZ(II,JJ,KBAR) = 0.5_EB*(FVZ(II,JJ,KBAR) + FVZ_OTHER)

   END SELECT

ENDDO EXTERNAL_WALL_LOOP

T_USED(4)=T_USED(4)+CURRENT_TIME()-TNOW
END SUBROUTINE MATCH_VELOCITY_FLUX


SUBROUTINE CHECK_STABILITY(DT,DT_NEW,NM)

! Checks the Courant and Von Neumann stability criteria, and if necessary, reduces the time step accordingly

INTEGER, INTENT(IN) :: NM
REAL(EB), INTENT(IN) :: DT
REAL(EB) :: UODX,VODY,WODZ,UVW,UVWMAX,R_DX2,MU_MAX,MUTRM,PART_CFL,MU_TMP
REAL(EB) :: DT_NEW(NMESHES)
INTEGER  :: I,J,K,IW,IIG,JJG,KKG
TYPE(WALL_TYPE), POINTER :: WC=>NULL()
REAL(EB), PARAMETER :: DT_EPS = 1.E-10_EB

IF (EVACUATION_ONLY(NM)) RETURN

UVWMAX = 0._EB
VN     = 0._EB
MUTRM  = 1.E-9_EB
R_DX2  = 1.E-9_EB

! Determine max CFL number from all grid cells

DO K=1,KBAR
   DO J=1,JBAR
      DO I=1,IBAR
         IF (SOLID(CELL_INDEX(I,J,K))) CYCLE
         UODX = MAXVAL(ABS(US(I-1:I,J,K)))*RDX(I)
         VODY = MAXVAL(ABS(VS(I,J-1:J,K)))*RDY(J)
         WODZ = MAXVAL(ABS(WS(I,J,K-1:K)))*RDZ(K)
         SELECT CASE (CFL_VELOCITY_NORM)
            CASE(0) ; UVW = MAX(UODX,VODY,WODZ) + ABS(DS(I,J,K))
            CASE(1) ; UVW = UODX + VODY + WODZ  + ABS(DS(I,J,K))
            CASE(2) ; UVW = SQRT(UODX**2+VODY**2+WODZ**2) + ABS(DS(I,J,K))
            CASE(3) ; UVW = MAX(UODX,VODY,WODZ)
         END SELECT
         IF (UVW>=UVWMAX) THEN
            UVWMAX = UVW
            ICFL = I
            JCFL = J
            KCFL = K
         ENDIF
      ENDDO
   ENDDO
ENDDO

HEAT_TRANSFER_IF: IF (CHECK_HT) THEN
   WALL_LOOP: DO IW=1,N_EXTERNAL_WALL_CELLS+N_INTERNAL_WALL_CELLS
      WC=>WALL(IW)
      IF (WC%BOUNDARY_TYPE/=SOLID_BOUNDARY) CYCLE WALL_LOOP
      IIG = WC%ONE_D%IIG
      JJG = WC%ONE_D%JJG
      KKG = WC%ONE_D%KKG
      UVW = (ABS(WC%ONE_D%Q_CON_F)/WC%ONE_D%RHO_F)**ONTH * 2._EB*WC%ONE_D%RDN
      IF (UVW>=UVWMAX) THEN
         UVWMAX = UVW
         ICFL=IIG
         JCFL=JJG
         KCFL=KKG
      ENDIF
   ENDDO WALL_LOOP
ENDIF HEAT_TRANSFER_IF

CFL = DT*UVWMAX
PART_CFL = DT*PART_UVWMAX

! Determine max Von Neumann Number for fine grid calcs

PARABOLIC_IF: IF (CHECK_VN) THEN

   MU_MAX = 0._EB
   DO K=1,KBAR
      DO J=1,JBAR
         I_LOOP: DO I=1,IBAR
            IF (SOLID(CELL_INDEX(I,J,K))) CYCLE I_LOOP
            MU_TMP = MAX(D_Z_MAX(I,J,K),MU(I,J,K)/RHOS(I,J,K))
            IF (MU_TMP>=MU_MAX) THEN
               MU_MAX = MU_TMP
               I_VN=I
               J_VN=J
               K_VN=K
            ENDIF
         ENDDO I_LOOP
      ENDDO
   ENDDO

   IF (TWO_D) THEN
      R_DX2 = RDX(I_VN)**2 + RDZ(K_VN)**2
   ELSE
      R_DX2 = RDX(I_VN)**2 + RDY(J_VN)**2 + RDZ(K_VN)**2
   ENDIF

   MUTRM = MU_MAX
   VN = DT*2._EB*R_DX2*MUTRM

ENDIF PARABOLIC_IF

! Adjust time step size if necessary

IF ((CFL<CFL_MAX .AND. VN<VN_MAX .AND. PART_CFL<PARTICLE_CFL_MAX) .OR. LOCK_TIME_STEP) THEN
   DT_NEW(NM) = DT
   IF (CFL<=CFL_MIN .AND. VN<VN_MIN .AND. PART_CFL<PARTICLE_CFL_MIN .AND. .NOT.LOCK_TIME_STEP) THEN
      SELECT CASE (RESTRICT_TIME_STEP)
         CASE (.TRUE.);  DT_NEW(NM) = MIN(1.1_EB*DT,DT_INITIAL)
         CASE (.FALSE.); DT_NEW(NM) =     1.1_EB*DT
      END SELECT
      CHANGE_TIME_STEP_INDEX(NM) = 1
   ENDIF
ELSE
   DT_NEW(NM) = 0.9_EB*MIN( CFL_MAX/MAX(UVWMAX,DT_EPS)               , &
                            VN_MAX/(2._EB*R_DX2*MAX(MUTRM,DT_EPS))   , &
                            PARTICLE_CFL_MAX/MAX(PART_UVWMAX,DT_EPS))
   CHANGE_TIME_STEP_INDEX(NM) = -1
ENDIF

END SUBROUTINE CHECK_STABILITY


SUBROUTINE BAROCLINIC_CORRECTION(T,NM)

! Add baroclinic term to the momentum equation

USE MATH_FUNCTIONS, ONLY: EVALUATE_RAMP
REAL(EB), INTENT(IN) :: T
INTEGER, INTENT(IN) :: NM
REAL(EB), POINTER, DIMENSION(:,:,:) :: UU=>NULL(),VV=>NULL(),WW=>NULL(),RHOP=>NULL(),HP=>NULL(),RHMK=>NULL(),RRHO=>NULL()
INTEGER  :: I,J,K,II,JJ,KK,IIG,JJG,KKG,IOR,IW
REAL(EB) :: P_EXTERNAL,TSI,TIME_RAMP_FACTOR,DUMMY,UN,TNOW
LOGICAL  :: INFLOW
TYPE(VENTS_TYPE), POINTER :: VT=>NULL()
TYPE(WALL_TYPE), POINTER :: WC=>NULL()

TNOW=CURRENT_TIME()
CALL POINT_TO_MESH(NM)

! If the baroclinic torque term has been added to the momentum equation RHS, subtract it off.

IF (BAROCLINIC_TERMS_ATTACHED) THEN
   FVX = FVX - FVX_B
   FVY = FVY - FVY_B
   FVZ = FVZ - FVZ_B
ENDIF

BAROCLINIC_TERMS_ATTACHED = .TRUE.

RHMK => WORK1 ! p=rho*(H-K)
RRHO => WORK2 ! reciprocal of rho

IF (PREDICTOR) THEN
   UU => U
   VV => V
   WW => W
   RHOP=>RHO
   IF (PRESSURE_ITERATIONS>1) THEN
      HP => H
   ELSE
      HP => HS
   ENDIF
   ! Note: this ordering of HP=HS in PREDICTOR is required to achieve 2nd order temporal convergence.
   ! We should rethink our notation and re-examine whether both H and HS are required.
ELSE
   UU => US
   VV => VS
   WW => WS
   RHOP=>RHOS
   IF (PRESSURE_ITERATIONS>1) THEN
      HP => HS
   ELSE
      HP => H
   ENDIF
ENDIF

! Compute pressure and 1/rho in each grid cell

!$OMP PARALLEL PRIVATE(WC, VT, TSI, TIME_RAMP_FACTOR, P_EXTERNAL, &
!$OMP& II, JJ, KK, IOR, IIG, JJG, KKG, UN, INFLOW)
!$OMP DO SCHEDULE(static)
DO K=0,KBP1
   DO J=0,JBP1
      DO I=0,IBP1
         RHMK(I,J,K) = RHOP(I,J,K)*(HP(I,J,K)-KRES(I,J,K))
         RRHO(I,J,K) = 1._EB/RHOP(I,J,K)
      ENDDO
   ENDDO
ENDDO
!$OMP END DO

! Set baroclinic term to zero at outflow boundaries and P_EXTERNAL at inflow boundaries

!$OMP MASTER
EXTERNAL_WALL_LOOP: DO IW=1,N_EXTERNAL_WALL_CELLS
   WC=>WALL(IW)
   IF (WC%BOUNDARY_TYPE/=OPEN_BOUNDARY) CYCLE EXTERNAL_WALL_LOOP
   IF (WC%VENT_INDEX>0) THEN
      VT => VENTS(WC%VENT_INDEX)
      IF (ABS(WC%ONE_D%T_IGN-T_BEGIN)<=SPACING(WC%ONE_D%T_IGN) .AND. VT%PRESSURE_RAMP_INDEX>=1) THEN
         TSI = T
      ELSE
         TSI = T - T_BEGIN
      ENDIF
      TIME_RAMP_FACTOR = EVALUATE_RAMP(TSI,DUMMY,VT%PRESSURE_RAMP_INDEX)
      P_EXTERNAL = TIME_RAMP_FACTOR*VT%DYNAMIC_PRESSURE
   ENDIF
   II  = WC%ONE_D%II
   JJ  = WC%ONE_D%JJ
   KK  = WC%ONE_D%KK
   IOR = WC%ONE_D%IOR
   IIG = WC%ONE_D%IIG
   JJG = WC%ONE_D%JJG
   KKG = WC%ONE_D%KKG
   INFLOW = .FALSE.
   IOR_SELECT: SELECT CASE(IOR)
      CASE( 1); UN = UU(II,JJ,KK)
      CASE(-1); UN = UU(II-1,JJ,KK)
      CASE( 2); UN = VV(II,JJ,KK)
      CASE(-2); UN = VV(II,JJ-1,KK)
      CASE( 3); UN = WW(II,JJ,KK)
      CASE(-3); UN = WW(II,JJ,KK-1)
   END SELECT IOR_SELECT
   IF (UN*SIGN(1._EB,REAL(IOR,EB))>TWO_EPSILON_EB) INFLOW=.TRUE.
   IF (INFLOW) THEN
      RHMK(II,JJ,KK) = 2._EB*P_EXTERNAL - RHMK(IIG,JJG,KKG)  ! Pressure at inflow boundary is P_EXTERNAL
   ELSE
      RHMK(II,JJ,KK) = -RHMK(IIG,JJG,KKG)                    ! No baroclinic correction for outflow boundary
   ENDIF
ENDDO EXTERNAL_WALL_LOOP
!$OMP END MASTER
!$OMP BARRIER

! Compute baroclinic term in the x momentum equation, p*d/dx(1/rho)

!$OMP DO SCHEDULE(static)
DO K=1,KBAR
   DO J=1,JBAR
      DO I=0,IBAR
         FVX_B(I,J,K) = -(RHMK(I,J,K)*RHOP(I+1,J,K)+RHMK(I+1,J,K)*RHOP(I,J,K))*(RRHO(I+1,J,K)-RRHO(I,J,K))*RDXN(I)/ &
                         (RHOP(I+1,J,K)+RHOP(I,J,K))
         FVX(I,J,K) = FVX(I,J,K) + FVX_B(I,J,K)
      ENDDO
   ENDDO
ENDDO
!$OMP END DO nowait

! Compute baroclinic term in the y momentum equation, p*d/dy(1/rho)

IF (.NOT.TWO_D) THEN
!$OMP DO SCHEDULE(static)
   DO K=1,KBAR
      DO J=0,JBAR
         DO I=1,IBAR
            FVY_B(I,J,K) = -(RHMK(I,J,K)*RHOP(I,J+1,K)+RHMK(I,J+1,K)*RHOP(I,J,K))*(RRHO(I,J+1,K)-RRHO(I,J,K))*RDYN(J)/ &
                            (RHOP(I,J+1,K)+RHOP(I,J,K))
            FVY(I,J,K) = FVY(I,J,K) + FVY_B(I,J,K)
         ENDDO
      ENDDO
   ENDDO
!$OMP END DO nowait
ENDIF

! Compute baroclinic term in the z momentum equation, p*d/dz(1/rho)

!$OMP DO SCHEDULE(static)
DO K=0,KBAR
   DO J=1,JBAR
      DO I=1,IBAR
         FVZ_B(I,J,K) = -(RHMK(I,J,K)*RHOP(I,J,K+1)+RHMK(I,J,K+1)*RHOP(I,J,K))*(RRHO(I,J,K+1)-RRHO(I,J,K))*RDZN(K)/ &
                         (RHOP(I,J,K+1)+RHOP(I,J,K))
         FVZ(I,J,K) = FVZ(I,J,K) + FVZ_B(I,J,K)
      ENDDO
   ENDDO
ENDDO
!$OMP END DO nowait
!$OMP END PARALLEL

T_USED(4) = T_USED(4) + CURRENT_TIME() - TNOW
END SUBROUTINE BAROCLINIC_CORRECTION


! ----------------------------- PATCH_VELOCITY_FLUX -----------------------------------

SUBROUTINE PATCH_VELOCITY_FLUX(DT,NM)

! The user may specify a polynomial profile using the PROP and DEVC lines. This routine
! specifies the source term in the momentum equation to drive the local velocity toward
! this user-specified value, in much the same way as the immersed boundary method
! (see IBM_VELOCITY_FLUX).

USE DEVICE_VARIABLES, ONLY: DEVICE_TYPE,PROPERTY_TYPE,N_DEVC,DEVICE,PROPERTY
USE TRAN, ONLY: GINV
REAL(EB), INTENT(IN) :: DT
TYPE(DEVICE_TYPE), POINTER :: DV=>NULL()
TYPE(PROPERTY_TYPE), POINTER :: PY=>NULL()
INTEGER, INTENT(IN):: NM
INTEGER :: N,I,J,K,IC1,IC2,I1,I2,J1,J2,K1,K2
REAL(EB), POINTER, DIMENSION(:,:,:) :: UU=>NULL(),VV=>NULL(),WW=>NULL(),HP=>NULL()
REAL(EB) :: VELP,DX0,DY0,DZ0

IF (PREDICTOR) THEN
   UU => U
   VV => V
   WW => W
   HP => H
ELSE
   UU => US
   VV => VS
   WW => WS
   HP => HS
ENDIF

DEVC_LOOP: DO N=1,N_DEVC

   DV=>DEVICE(N)
   IF (DV%QUANTITY/='VELOCITY PATCH') CYCLE DEVC_LOOP
   IF (DV%PROP_INDEX<1)               CYCLE DEVC_LOOP
   IF (.NOT.DEVICE(DV%DEVC_INDEX(1))%CURRENT_STATE) CYCLE DEVC_LOOP

   IF (DV%X1 > XF .OR. DV%X2 < XS .OR. &
       DV%Y1 > YF .OR. DV%Y2 < YS .OR. &
       DV%Z1 > ZF .OR. DV%Z2 < ZS) CYCLE DEVC_LOOP

   PY=>PROPERTY(DV%PROP_INDEX)

   I_VEL_SELECT: SELECT CASE(PY%I_VEL)

      CASE(1) I_VEL_SELECT

         I1 = MAX(0,   NINT( GINV(DV%X1-XS,1,NM)*RDXI   )-1)
         I2 = MIN(IBAR,NINT( GINV(DV%X2-XS,1,NM)*RDXI   )+1)
         J1 = MAX(0,   NINT( GINV(DV%Y1-YS,2,NM)*RDETA  )-1)
         J2 = MIN(JBAR,NINT( GINV(DV%Y2-YS,2,NM)*RDETA  )+1)
         K1 = MAX(0,   NINT( GINV(DV%Z1-ZS,3,NM)*RDZETA )-1)
         K2 = MIN(KBAR,NINT( GINV(DV%Z2-ZS,3,NM)*RDZETA )+1)

         DO K=K1,K2
            DO J=J1,J2
               DO I=I1,I2

                  IC1 = CELL_INDEX(I,J,K)
                  IC2 = CELL_INDEX(I+1,J,K)
                  IF (SOLID(IC1) .OR. SOLID(IC2)) CYCLE

                  IF ( X(I)<DV%X1 .OR.  X(I)>DV%X2) CYCLE ! Inefficient but simple
                  IF (YC(J)<DV%Y1 .OR. YC(J)>DV%Y2) CYCLE
                  IF (ZC(K)<DV%Z1 .OR. ZC(K)>DV%Z2) CYCLE

                  DX0 =  X(I)-DV%X
                  DY0 = YC(J)-DV%Y
                  DZ0 = ZC(K)-DV%Z
                  VELP = PY%P0 + DX0*PY%PX(1) + 0.5_EB*(DX0*DX0*PY%PXX(1,1)+DX0*DY0*PY%PXX(1,2)+DX0*DZ0*PY%PXX(1,3)) &
                               + DY0*PY%PX(2) + 0.5_EB*(DY0*DX0*PY%PXX(2,1)+DY0*DY0*PY%PXX(2,2)+DY0*DZ0*PY%PXX(2,3)) &
                               + DZ0*PY%PX(3) + 0.5_EB*(DZ0*DX0*PY%PXX(3,1)+DZ0*DY0*PY%PXX(3,2)+DZ0*DZ0*PY%PXX(3,3))

                  FVX(I,J,K) = -RDXN(I)*(HP(I+1,J,K)-HP(I,J,K)) - (VELP-UU(I,J,K))/DT
               ENDDO
            ENDDO
         ENDDO

      CASE(2) I_VEL_SELECT

         I1 = MAX(0,   NINT( GINV(DV%X1-XS,1,NM)*RDXI   )-1)
         I2 = MIN(IBAR,NINT( GINV(DV%X2-XS,1,NM)*RDXI   )+1)
         J1 = MAX(0,   NINT( GINV(DV%Y1-YS,2,NM)*RDETA  )-1)
         J2 = MIN(JBAR,NINT( GINV(DV%Y2-YS,2,NM)*RDETA  )+1)
         K1 = MAX(0,   NINT( GINV(DV%Z1-ZS,3,NM)*RDZETA )-1)
         K2 = MIN(KBAR,NINT( GINV(DV%Z2-ZS,3,NM)*RDZETA )+1)

         DO K=K1,K2
            DO J=J1,J2
               DO I=I1,I2

                  IC1 = CELL_INDEX(I,J,K)
                  IC2 = CELL_INDEX(I,J+1,K)

                  IF (SOLID(IC1) .OR. SOLID(IC2)) CYCLE

                  IF (XC(I)<DV%X1 .OR. XC(I)>DV%X2) CYCLE
                  IF ( Y(J)<DV%Y1 .OR.  Y(J)>DV%Y2) CYCLE
                  IF (ZC(K)<DV%Z1 .OR. ZC(K)>DV%Z2) CYCLE

                  DX0 = XC(I)-DV%X
                  DY0 =  Y(J)-DV%Y
                  DZ0 = ZC(K)-DV%Z
                  VELP = PY%P0 + DX0*PY%PX(1) + 0.5_EB*(DX0*DX0*PY%PXX(1,1)+DX0*DY0*PY%PXX(1,2)+DX0*DZ0*PY%PXX(1,3)) &
                               + DY0*PY%PX(2) + 0.5_EB*(DY0*DX0*PY%PXX(2,1)+DY0*DY0*PY%PXX(2,2)+DY0*DZ0*PY%PXX(2,3)) &
                               + DZ0*PY%PX(3) + 0.5_EB*(DZ0*DX0*PY%PXX(3,1)+DZ0*DY0*PY%PXX(3,2)+DZ0*DZ0*PY%PXX(3,3))

                  FVY(I,J,K) = -RDYN(J)*(HP(I,J+1,K)-HP(I,J,K)) - (VELP-VV(I,J,K))/DT
               ENDDO
            ENDDO
         ENDDO

      CASE(3) I_VEL_SELECT

         I1 = MAX(0,   NINT( GINV(DV%X1-XS,1,NM)*RDXI   )-1)
         I2 = MIN(IBAR,NINT( GINV(DV%X2-XS,1,NM)*RDXI   )+1)
         J1 = MAX(0,   NINT( GINV(DV%Y1-YS,2,NM)*RDETA  )-1)
         J2 = MIN(JBAR,NINT( GINV(DV%Y2-YS,2,NM)*RDETA  )+1)
         K1 = MAX(0,   NINT( GINV(DV%Z1-ZS,3,NM)*RDZETA )-1)
         K2 = MIN(KBAR,NINT( GINV(DV%Z2-ZS,3,NM)*RDZETA )+1)

         DO K=K1,K2
            DO J=J1,J2
               DO I=I1,I2

                  IC1 = CELL_INDEX(I,J,K)
                  IC2 = CELL_INDEX(I,J,K+1)
                  IF (SOLID(IC1) .OR. SOLID(IC2)) CYCLE

                  IF (XC(I)<DV%X1 .OR. XC(I)>DV%X2) CYCLE
                  IF (YC(J)<DV%Y1 .OR. YC(J)>DV%Y2) CYCLE
                  IF ( Z(K)<DV%Z1 .OR.  Z(K)>DV%Z2) CYCLE

                  DX0 = XC(I)-DV%X
                  DY0 = YC(J)-DV%Y
                  DZ0 =  Z(K)-DV%Z
                  VELP = PY%P0 + DX0*PY%PX(1) + 0.5_EB*(DX0*DX0*PY%PXX(1,1)+DX0*DY0*PY%PXX(1,2)+DX0*DZ0*PY%PXX(1,3)) &
                               + DY0*PY%PX(2) + 0.5_EB*(DY0*DX0*PY%PXX(2,1)+DY0*DY0*PY%PXX(2,2)+DY0*DZ0*PY%PXX(2,3)) &
                               + DZ0*PY%PX(3) + 0.5_EB*(DZ0*DX0*PY%PXX(3,1)+DZ0*DY0*PY%PXX(3,2)+DZ0*DZ0*PY%PXX(3,3))

                  FVZ(I,J,K) = -RDZN(K)*(HP(I,J,K)-HP(I,J,K+1)) - (VELP-WW(I,J,K))/DT
               ENDDO
            ENDDO
         ENDDO

   END SELECT I_VEL_SELECT

ENDDO DEVC_LOOP

END SUBROUTINE PATCH_VELOCITY_FLUX


! ------------------------ WALL_VELOCITY_NO_GRADH ---------------------------------

SUBROUTINE WALL_VELOCITY_NO_GRADH(DT,STORE_UN)

! This routine recomputes velocities on wall cells, such that the correct
! normal derivative of H is used on the projection. It is only used when the Poisson equation
! for the pressure is solved .NOT. PRES_ON_WHOLE_DOMAIN (i.e. using the GLMAT solver).

REAL(EB), INTENT(IN) :: DT
LOGICAL, INTENT(IN) :: STORE_UN

! Local variables:
INTEGER :: IIG,JJG,KKG,IOR,IW,N_INTERNAL_WALL_CELLS_AUX
REAL(EB) :: DHDN, VEL_N
TYPE (WALL_TYPE), POINTER :: WC
REAL(EB), SAVE, ALLOCATABLE, DIMENSION(:) :: UN_WALLS

N_INTERNAL_WALL_CELLS_AUX=0
IF (.NOT.PRES_ON_WHOLE_DOMAIN) N_INTERNAL_WALL_CELLS_AUX=N_INTERNAL_WALL_CELLS

STORE_UN_COND : IF ( STORE_UN .AND. CORRECTOR) THEN

   ! These velocities from the beginning of step are needed for the velocity fix on wall cells at the corrector
   ! phase (i.e. the loops in VELOCITY_CORRECTOR will change U,V,W to wrong reults using (HP1-HP)/DX gradients,
   ! when the pressure solver in the GLMAT solver.
   IF(ALLOCATED(UN_WALLS)) DEALLOCATE(UN_WALLS)
   ALLOCATE( UN_WALLS(1:N_EXTERNAL_WALL_CELLS+N_INTERNAL_WALL_CELLS_AUX) )
   UN_WALLS(:) = 0._EB

   STORE_LOOP : DO IW=1,N_EXTERNAL_WALL_CELLS+N_INTERNAL_WALL_CELLS_AUX

      WC => WALL(IW)
      IIG   = WC%ONE_D%IIG
      JJG   = WC%ONE_D%JJG
      KKG   = WC%ONE_D%KKG
      IOR   = WC%ONE_D%IOR

      SELECT CASE(IOR)
      CASE( IAXIS)
         UN_WALLS(IW) = U(IIG-1,JJG  ,KKG  )
      CASE(-IAXIS)
         UN_WALLS(IW) = U(IIG  ,JJG  ,KKG  )
      CASE( JAXIS)
         UN_WALLS(IW) = V(IIG  ,JJG-1,KKG  )
      CASE(-JAXIS)
         UN_WALLS(IW) = V(IIG  ,JJG  ,KKG  )
      CASE( KAXIS)
         UN_WALLS(IW) = W(IIG  ,JJG  ,KKG-1)
      CASE(-KAXIS)
         UN_WALLS(IW) = W(IIG  ,JJG  ,KKG  )
      END SELECT

   ENDDO STORE_LOOP

   RETURN

ENDIF STORE_UN_COND

! Case of not storing, recompute INTERNAL_WALL_CELL velocities, taking into acct that DHDN=0._EB:
PREDICTOR_COND : IF (PREDICTOR) THEN

  ! Loop internal wall cells -> on OBST surfaces:
  WALL_CELL_LOOP_1: DO IW=1,N_EXTERNAL_WALL_CELLS+N_INTERNAL_WALL_CELLS_AUX

     WC => WALL(IW)

     IF (WC%BOUNDARY_TYPE/=SOLID_BOUNDARY .AND. WC%BOUNDARY_TYPE/=NULL_BOUNDARY) CYCLE

     IIG   = WC%ONE_D%IIG
     JJG   = WC%ONE_D%JJG
     KKG   = WC%ONE_D%KKG
     IOR   = WC%ONE_D%IOR

     DHDN=0._EB ! Set the normal derivative of H to zero for solids.

     SELECT CASE(IOR)
     CASE( IAXIS)
        US(IIG-1,JJG  ,KKG  ) = (U(IIG-1,JJG  ,KKG  ) - DT*( FVX(IIG-1,JJG  ,KKG  ) + DHDN ))
     CASE(-IAXIS)
        US(IIG  ,JJG  ,KKG  ) = (U(IIG  ,JJG  ,KKG  ) - DT*( FVX(IIG  ,JJG  ,KKG  ) + DHDN ))
     CASE( JAXIS)
        VS(IIG  ,JJG-1,KKG  ) = (V(IIG  ,JJG-1,KKG  ) - DT*( FVY(IIG  ,JJG-1,KKG  ) + DHDN ))
     CASE(-JAXIS)
        VS(IIG  ,JJG  ,KKG  ) = (V(IIG  ,JJG  ,KKG  ) - DT*( FVY(IIG  ,JJG  ,KKG  ) + DHDN ))
     CASE( KAXIS)
        WS(IIG  ,JJG  ,KKG-1) = (W(IIG  ,JJG  ,KKG-1) - DT*( FVZ(IIG  ,JJG  ,KKG-1) + DHDN ))
     CASE(-KAXIS)
        WS(IIG  ,JJG  ,KKG  ) = (W(IIG  ,JJG  ,KKG  ) - DT*( FVZ(IIG  ,JJG  ,KKG  ) + DHDN ))
     END SELECT

  ENDDO WALL_CELL_LOOP_1

ELSE ! Corrector

  ! Loop internal wall cells -> on OBST surfaces:
  WALL_CELL_LOOP_2: DO IW=1,N_EXTERNAL_WALL_CELLS+N_INTERNAL_WALL_CELLS_AUX

     WC => WALL(IW)

     IF (WC%BOUNDARY_TYPE/=SOLID_BOUNDARY .AND. WC%BOUNDARY_TYPE/=NULL_BOUNDARY) CYCLE

     IIG   = WC%ONE_D%IIG
     JJG   = WC%ONE_D%JJG
     KKG   = WC%ONE_D%KKG
     IOR   = WC%ONE_D%IOR

     DHDN=0._EB ! Set the normal derivative of H to zero for solids.

     VEL_N = UN_WALLS(IW)

     SELECT CASE(IOR)
     CASE( IAXIS)                                 ! | - Problem with this is it was modified in VELOCITY_CORRECTOR,
                                                  ! V   => Store the untouched U normal on internal WALLs.
         U(IIG-1,JJG  ,KKG  ) = 0.5_EB*(                      VEL_N + US(IIG-1,JJG  ,KKG  ) - &
                                        DT*( FVX(IIG-1,JJG  ,KKG  ) + DHDN ))
     CASE(-IAXIS)
         U(IIG  ,JJG  ,KKG  ) = 0.5_EB*(                      VEL_N + US(IIG  ,JJG  ,KKG  ) - &
                                        DT*( FVX(IIG  ,JJG  ,KKG  ) + DHDN ))
     CASE( JAXIS)
         V(IIG  ,JJG-1,KKG  ) = 0.5_EB*(                      VEL_N + VS(IIG  ,JJG-1,KKG  ) - &
                                        DT*( FVY(IIG  ,JJG-1,KKG  ) + DHDN ))
     CASE(-JAXIS)
         V(IIG  ,JJG  ,KKG  ) = 0.5_EB*(                      VEL_N + VS(IIG  ,JJG  ,KKG  ) - &
                                        DT*( FVY(IIG  ,JJG  ,KKG  ) + DHDN ))
     CASE( KAXIS)
         W(IIG  ,JJG  ,KKG-1) = 0.5_EB*(                      VEL_N + WS(IIG  ,JJG  ,KKG-1) - &
                                        DT*( FVZ(IIG  ,JJG  ,KKG-1) + DHDN ))
     CASE(-KAXIS)
         W(IIG  ,JJG  ,KKG  ) = 0.5_EB*(                      VEL_N + WS(IIG  ,JJG  ,KKG  ) - &
                                        DT*( FVZ(IIG  ,JJG  ,KKG  ) + DHDN ))
     END SELECT

  ENDDO WALL_CELL_LOOP_2

  DEALLOCATE(UN_WALLS)

ENDIF PREDICTOR_COND

RETURN
END SUBROUTINE WALL_VELOCITY_NO_GRADH

END MODULE VELO<|MERGE_RESOLUTION|>--- conflicted
+++ resolved
@@ -954,25 +954,6 @@
 MEAN_FORCING_X: IF (MEAN_FORCING(1)) THEN
    SELECT_RAMP_U: SELECT CASE(I_RAMP_U0_Z)
       CASE(0) SELECT_RAMP_U
-<<<<<<< HEAD
-         INTEGRAL = 0._EB
-         SUM_VOLUME = 0._EB
-         DO K=1,KBAR
-            DO J=1,JBAR
-               DO I=0,IBAR
-                  IC1 = CELL_INDEX(I,J,K)
-                  IC2 = CELL_INDEX(I+1,J,K)
-                  IF (SOLID(IC1)) CYCLE
-                  IF (SOLID(IC2)) CYCLE
-                  IF (CC_IBM) THEN
-                     IF(FCVAR(I,J,K,IBM_FGSC,IAXIS) /= IBM_GASPHASE) CYCLE ! If face not regular gasphase type cycle.
-                  ENDIF
-                  IF (.NOT.MEAN_FORCING_CELL(I,J,K)  ) CYCLE
-                  IF (.NOT.MEAN_FORCING_CELL(I+1,J,K)) CYCLE
-                  VC = DXN(I)*DY(J)*DZ(K)
-                  INTEGRAL = INTEGRAL + UU(I,J,K)*VC
-                  SUM_VOLUME = SUM_VOLUME + VC
-=======
          PREDICTOR_IF_U: IF (PREDICTOR) THEN
             INTEGRAL = 0._EB
             SUM_VOLUME = 0._EB
@@ -983,13 +964,15 @@
                      IC2 = CELL_INDEX(I+1,J,K)
                      IF (SOLID(IC1)) CYCLE
                      IF (SOLID(IC2)) CYCLE
+                     IF (CC_IBM) THEN
+                        IF(FCVAR(I,J,K,IBM_FGSC,IAXIS) /= IBM_GASPHASE) CYCLE ! If face not regular gasphase type cycle.
+                     ENDIF
                      IF (.NOT.MEAN_FORCING_CELL(I,J,K)  ) CYCLE
                      IF (.NOT.MEAN_FORCING_CELL(I+1,J,K)) CYCLE
                      VC = DXN(I)*DY(J)*DZ(K)
                      INTEGRAL = INTEGRAL + UU(I,J,K)*VC
                      SUM_VOLUME = SUM_VOLUME + VC
                   ENDDO
->>>>>>> 91b48317
                ENDDO
             ENDDO
             IF (SUM_VOLUME>TWO_EPSILON_EB) THEN
@@ -1055,25 +1038,6 @@
 MEAN_FORCING_Y: IF (MEAN_FORCING(2)) THEN
    SELECT_RAMP_V: SELECT CASE(I_RAMP_V0_Z)
       CASE(0) SELECT_RAMP_V
-<<<<<<< HEAD
-         INTEGRAL = 0._EB
-         SUM_VOLUME = 0._EB
-         DO K=1,KBAR
-            DO J=0,JBAR
-               DO I=1,IBAR
-                  IC1 = CELL_INDEX(I,J,K)
-                  IC2 = CELL_INDEX(I,J+1,K)
-                  IF (SOLID(IC1)) CYCLE
-                  IF (SOLID(IC2)) CYCLE
-                  IF (CC_IBM) THEN
-                     IF(FCVAR(I,J,K,IBM_FGSC,JAXIS) /= IBM_GASPHASE) CYCLE
-                  ENDIF
-                  IF (.NOT.MEAN_FORCING_CELL(I,J,K)  ) CYCLE
-                  IF (.NOT.MEAN_FORCING_CELL(I,J+1,K)) CYCLE
-                  VC = DX(I)*DYN(J)*DZ(K)
-                  INTEGRAL = INTEGRAL + VV(I,J,K)*VC
-                  SUM_VOLUME = SUM_VOLUME + VC
-=======
          PREDICTOR_IF_V: IF (PREDICTOR) THEN
             INTEGRAL = 0._EB
             SUM_VOLUME = 0._EB
@@ -1084,13 +1048,15 @@
                      IC2 = CELL_INDEX(I,J+1,K)
                      IF (SOLID(IC1)) CYCLE
                      IF (SOLID(IC2)) CYCLE
+                     IF (CC_IBM) THEN
+                        IF(FCVAR(I,J,K,IBM_FGSC,JAXIS) /= IBM_GASPHASE) CYCLE
+                     ENDIF
                      IF (.NOT.MEAN_FORCING_CELL(I,J,K)  ) CYCLE
                      IF (.NOT.MEAN_FORCING_CELL(I,J+1,K)) CYCLE
                      VC = DX(I)*DYN(J)*DZ(K)
                      INTEGRAL = INTEGRAL + VV(I,J,K)*VC
                      SUM_VOLUME = SUM_VOLUME + VC
                   ENDDO
->>>>>>> 91b48317
                ENDDO
             ENDDO
             IF (SUM_VOLUME>TWO_EPSILON_EB) THEN
@@ -1155,25 +1121,6 @@
 MEAN_FORCING_Z: IF (MEAN_FORCING(3)) THEN
    SELECT_RAMP_W: SELECT CASE(I_RAMP_W0_Z)
       CASE(0) SELECT_RAMP_W
-<<<<<<< HEAD
-         INTEGRAL = 0._EB
-         SUM_VOLUME = 0._EB
-         DO K=0,KBAR
-            DO J=1,JBAR
-               DO I=1,IBAR
-                  IC1 = CELL_INDEX(I,J,K)
-                  IC2 = CELL_INDEX(I,J,K+1)
-                  IF (SOLID(IC1)) CYCLE
-                  IF (SOLID(IC2)) CYCLE
-                  IF (CC_IBM) THEN
-                     IF(FCVAR(I,J,K,IBM_FGSC,KAXIS) /= IBM_GASPHASE) CYCLE
-                  ENDIF
-                  IF (.NOT.MEAN_FORCING_CELL(I,J,K)  ) CYCLE
-                  IF (.NOT.MEAN_FORCING_CELL(I,J,K+1)) CYCLE
-                  VC = DX(I)*DY(J)*DZN(K)
-                  INTEGRAL = INTEGRAL + WW(I,J,K)*VC
-                  SUM_VOLUME = SUM_VOLUME + VC
-=======
          PREDICTOR_IF_W: IF (PREDICTOR) THEN
             INTEGRAL = 0._EB
             SUM_VOLUME = 0._EB
@@ -1184,13 +1131,15 @@
                      IC2 = CELL_INDEX(I,J,K+1)
                      IF (SOLID(IC1)) CYCLE
                      IF (SOLID(IC2)) CYCLE
+                     IF (CC_IBM) THEN
+                        IF(FCVAR(I,J,K,IBM_FGSC,KAXIS) /= IBM_GASPHASE) CYCLE
+                     ENDIF
                      IF (.NOT.MEAN_FORCING_CELL(I,J,K)  ) CYCLE
                      IF (.NOT.MEAN_FORCING_CELL(I,J,K+1)) CYCLE
                      VC = DX(I)*DY(J)*DZN(K)
                      INTEGRAL = INTEGRAL + WW(I,J,K)*VC
                      SUM_VOLUME = SUM_VOLUME + VC
                   ENDDO
->>>>>>> 91b48317
                ENDDO
             ENDDO
             IF (SUM_VOLUME>TWO_EPSILON_EB) THEN
