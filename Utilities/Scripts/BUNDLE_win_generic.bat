echo off

set fdsversion=%fds_edition%
set smvversion=SMV6

set SVNROOT=%svn_root%
set fdsdir=%svn_root%\fds\Build\intel_win_%platform%
set fdsmpidir=%svn_root%\fds\Build\mpi_intel_win_%platform%
set basename=FDS_%fds_version%-SMV_%smv_version%_win%platform%

set in_pdf=%userprofile%\FDS_Guides
set in_intel_dll=%userprofile%\fire-notes\INSTALL\LIBS\WINDOWS\INTEL17
set in_fds2ascii=%svn_root%\fds\Utilities\fds2ascii
set in_setpath=%svn_root%\smv\Build\set_path\intel_win_64
set in_shortcut=%userprofile%\fire-notes\INSTALL\repoexes
set in_smokediff=%svn_root%\smv\Build\smokediff
set in_smokezip=%svn_root%\smv\Build\smokezip
set in_dem2fds=%svn_root%\smv\Build\dem2fds
set in_smvscriptdir=%svn_root%\smv\scripts
set in_wind2fds=%svn_root%\smv\Build\wind2fds
set in_testmpi=%svn_root%\fds\Utilities\test_mpi\impi_intel_win
set in_background=%svn_root%\smv\Build\background
set in_smv=%svn_root%\smv\Build\smokeview\intel_win_%platform%
set in_for_bundle=%svn_root%\smv\for_bundle
set in_sh2bat=%svn_root%\smv\Build\sh2bat\intel_win_64
set md5hash=%svn_root%\fds\Utilities\Scripts\md5hash.bat


:: files from mpi version 17 update 1 (doesn't work)
::set in_impi=%userprofile%\fire-notes\INSTALL\LIBS\RUNTIME\MPI_INTEL17

:: files we got from intel that fixed a problem we reported (does work)
set in_impi=%userprofile%\fire-notes\INSTALL\LIBS\RUNTIME\WINDOWS_HYDRA2fix

set uploads=%svn_root%\fds\Utilities\uploads
set basedir=%uploads%\%basename%

set out_bundle=%basedir%\firemodels
set out_bin=%out_bundle%\%fdsversion%\bin
set out_fdsmd5=%out_bundle%\%fdsversion%\bin\MD5
set out_uninstall=%out_bundle%\%fdsversion%\Uninstall
set out_doc=%out_bundle%\%fdsversion%\Documentation
set out_guides="%out_doc%\Guides_and_Release_Notes"
set out_web="%out_doc%\FDS_on_the_Web"
set out_examples=%out_bundle%\%fdsversion%\Examples
set out_examples2=%svn_root%\fds\Verification

set out_smv=%out_bundle%\%smvversion%
set out_textures=%out_smv%\textures
set out_smvmd5=%out_smv%\MD5

set fds_casessh=%svn_root%\fds\Verification\FDS_Cases.sh
set fds_casesbat=%svn_root%\fds\Verification\FDS_Cases.bat
set smv_casessh=%svn_root%\smv\Verification\scripts\SMV_Cases.sh
set smv_casesbat=%svn_root%\smv\Verification\scripts\SMV_Cases.bat
set wui_casessh=%svn_root%\smv\Verification\scripts\WUI_Cases.sh
set wui_casesbat=%svn_root%\smv\Verification\scripts\WUI_Cases.bat

set copyFDScases=%svn_root%\fds\Utilities\Scripts\copyFDScases.bat
set copyCFASTcases=%svn_root%\fds\Utilities\Scripts\copyCFASTcases.bat

set bundleinfo=%svn_root%\fds\Utilities\Scripts\for_bundle

:: erase the temporary bundle directory if it already exists

if exist %basedir% rmdir /s /q %basedir%

mkdir %basedir%
mkdir %out_bundle%
mkdir %out_bundle%\%fdsversion%
mkdir %out_bundle%\%smvversion%
mkdir %out_bin%
mkdir %out_textures%
mkdir %out_doc%
mkdir %out_guides%
mkdir %out_web%
mkdir %out_examples%
mkdir %out_uninstall%

mkdir %out_fdsmd5%
mkdir %out_smvmd5%

set release_version=%fdssmv_major_version%_win_%platform%
set release_version=

echo.
echo --- filling distribution directory ---
echo.


copy %in_for_bundle%\*.po                                                        %out_bin%\.>Nul

CALL :COPY  %fdsmpidir%\fds_mpi_win_%platform%.exe                               %out_bin%\fds.exe
CALL :COPY  %in_fds2ascii%\intel_win_%platform%\fds2ascii_win_%platform%.exe     %out_bin%\fds2ascii.exe
CALL :COPY  %in_background%\intel_win_64\background.exe                          %out_bin%\background.exe
CALL :COPY  %in_testmpi%\test_mpi.exe                                            %out_bin%\test_mpi.exe

CALL :COPY  %in_smv%\smokeview_win_%platform%.exe                                %out_smv%\smokeview.exe
CALL :COPY  %in_smokediff%\intel_win_%platform%\smokediff_win_%platform%.exe     %out_smv%\smokediff.exe
CALL :COPY  %in_smokezip%\intel_win_%platform%\smokezip_win_%platform%.exe       %out_smv%\smokezip.exe 
CALL :COPY  %in_dem2fds%\intel_win_%platform%\dem2fds_win_%platform%.exe         %out_smv%\dem2fds.exe 
CALL :COPY  %in_wind2fds%\intel_win_%platform%\wind2fds_win_%platform%.exe       %out_smv%\wind2fds.exe 
CALL :COPY  %in_smvscriptdir%\jp2conv.bat                                        %out_smv%\jp2conv.bat

set curdir=%CD%
cd %out_bin%
call %md5hash% fds.exe        >  MD5\fds_%fds_version%.exe.md5
call %md5hash% fds2ascii.exe  >  MD5\fds2ascii_%fds_version%.exe.md5
call %md5hash% background.exe >  MD5\background_%fds_version%.exe.md5
call %md5hash% test_mpi.exe   >  MD5\test_mpi_%fds_version%.exe.md5
cat MD5\*.md5 > MD5\fds_%fds_version%_win_bundle.md5s

cd %out_smv%
call %md5hash% smokeview.exe >  MD5\smokeview_%smv_version%.exe.md5
call %md5hash% smokediff.exe >  MD5\smokediff_%smv_version%.exe.md5
call %md5hash% smokezip.exe  >  MD5\smokezip_%smv_version%.exe.md5
call %md5hash% dem2fds.exe   >  MD5\dem2fds_%smv_version%.exe.md5
call %md5hash% wind2fds.exe  >  MD5\wind2fds_%smv_version%.exe.md5
cat MD5\*.md5 > %out_smv%\MD5\smv_%smv_version%_win_bundle.md5s

cd %curdir%
CALL :COPY %in_intel_dll%\libiomp5md.dll     %out_bin%\libiomp5md.dll

CALL :COPY %in_impi%\impi.dll                %out_bin%\impi.dll
CALL :COPY %in_impi%\mpiexec.hydra.exe       %out_bin%\mpiexec.exe
CALL :COPY %in_impi%\pmi_proxy.exe           %out_bin%\pmi_proxy.exe 
CALL :COPY %in_impi%\hydra_service.exe       %out_bin%\hydra_service2.exe

CALL :COPY  %in_sh2bat%\sh2bat.exe %out_bin%\sh2bat.exe

echo.
echo --- copying auxillary files ---
echo.
CALL :COPY  %in_for_bundle%\objects.svo            %out_smv%\.
CALL :COPY  %in_for_bundle%\volrender.ssf          %out_smv%\.

CALL :COPY  %in_for_bundle%\smokeview.ini          %out_smv%\.

echo copying textures
copy %in_for_bundle%\textures\*.jpg          %out_textures%\.>Nul
copy %in_for_bundle%\textures\*.png          %out_textures%\.>Nul

echo.
echo --- copying uninstaller ---
echo.
CALL :COPY  "%bundleinfo%\uninstall_fds.bat" "%out_uninstall%\uninstall_base.bat"
CALL :COPY  "%bundleinfo%\uninstall_fds2.bat" "%out_uninstall%\uninstall_base2.bat"
CALL :COPY  "%bundleinfo%\uninstall.bat"     "%out_uninstall%\uninstall.bat"
echo @echo off > "%out_uninstall%\uninstall.vbs"

CALL :COPY  "%in_setpath%\set_path64.exe"      "%out_uninstall%\set_path.exe"

echo.
echo --- copying FDS documentation ---
echo.

CALL :COPY  "%bundleinfo%\FDS_Release_Notes.htm" "%out_guides%\FDS_Release_Notes.htm"

CALL :COPY  %in_pdf%\FDS_Config_Management_Plan.pdf %out_guides%\.

CALL :COPY  %in_pdf%\FDS_User_Guide.pdf %out_guides%\.

CALL :COPY  %in_pdf%\FDS_Technical_Reference_Guide.pdf %out_guides%\.

CALL :COPY  %in_pdf%\FDS_Validation_Guide.pdf %out_guides%\.

CALL :COPY  %in_pdf%\FDS_Verification_Guide.pdf %out_guides%\.

echo.
echo --- copying Smokeview documentation ---
echo.

CALL :COPY %in_pdf%\SMV_User_Guide.pdf %out_guides%\.

CALL :COPY %in_pdf%\SMV_Technical_Reference_Guide.pdf %out_guides%\.

CALL :COPY %in_pdf%\SMV_Verification_Guide.pdf %out_guides%\.

echo.
echo --- copying startup shortcuts ---
echo.
 
CALL :COPY "%svn_root%\webpages\smv_readme.html" "%out_guides%\Smokeview_release_notes.html"

CALL :COPY "%bundleinfo%\Overview.html"                "%out_doc%\Overview.html"

CALL :COPY "%bundleinfo%\FDS_Web_Site.url"             "%out_web%\Official_Web_Site.url"

echo.
echo --- copying example files ---

set outdir=%out_examples%
set QFDS=call %copyFDScases%
set RUNTFDS=call %copyFDScases%
set RUNCFAST=call %copyCFASTcases%

cd %out_examples2%
%in_sh2bat%\sh2bat %fds_casessh% %fds_casesbat%
call %fds_casesbat%>Nul

cd %out_examples2%
%in_sh2bat%\sh2bat %smv_casessh% %smv_casesbat%
call %smv_casesbat%>Nul
%in_sh2bat%\sh2bat %wui_casessh% %wui_casesbat%
call %wui_casesbat%>Nul

echo.
echo --- copying installer wrapup scripts ---
echo.

CALL :COPY  "%bundleinfo%\wrapup_fds_install.bat" "%out_bundle%\%fdsversion%\wrapup_fds_install.bat"

CALL :COPY  "%bundleinfo%\setup_fds_firewall.bat" "%out_bundle%\%fdsversion%\setup_fds_firewall.bat"

CALL :COPY  "%in_shortcut%\shortcut.exe"           "%out_bundle%\%fdsversion%\shortcut.exe"

CALL :COPY  "%in_setpath%\set_path64.exe"           "%out_bundle%\%fdsversion%\set_path.exe"

echo.
echo --- compressing distribution ---

cd %uploads%
if exist %basename%.zip erase %basename%.zip
cd %out_bundle%\%fdsversion%
wzzip -a -r -xExamples\*.csv -P ..\..\..\%basename%.zip * ..\%smvversion% > Nul

:: create an installation file from the zipped bundle directory

echo.
echo --- creating installer ---

cd %uploads%
echo Setup is about to install FDS %fds_version% and Smokeview %smv_version% > %bundleinfo%\message.txt
echo Press Setup to begin installation. > %bundleinfo%\main.txt
if exist %basename%.exe erase %basename%.exe
wzipse32 %basename%.zip -runasadmin -a %bundleinfo%\about.txt -st"FDS %fds_version% Smokeview %smv_version% Setup" -d "c:\Program Files\firemodels\FDS6" -c wrapup_fds_install.bat
<<<<<<< HEAD
call %md5hash% %basename%.exe   >>  %out_bin%\MD5\md5_win_fds_%fds_version%
=======
call %md5hash% %basename%.exe   >>  %out_bin%\MD5\fds_%fds_version%_win_bundle.md5s
>>>>>>> 71e7f621

echo.
echo --- installer built ---

cd %CURDIR%>Nul

GOTO :EOF

:COPY
set label=%~n1%~x1
set infile=%1
set infiletime=%~t1
set outfile=%2
IF EXIST %infile% (
   echo copying %label% %infiletime%
   copy %infile% %outfile% >Nul
) ELSE (
   echo.
   echo *** warning: %infile% does not exist
   echo.
   pause
)
exit /b<|MERGE_RESOLUTION|>--- conflicted
+++ resolved
@@ -234,11 +234,7 @@
 echo Press Setup to begin installation. > %bundleinfo%\main.txt
 if exist %basename%.exe erase %basename%.exe
 wzipse32 %basename%.zip -runasadmin -a %bundleinfo%\about.txt -st"FDS %fds_version% Smokeview %smv_version% Setup" -d "c:\Program Files\firemodels\FDS6" -c wrapup_fds_install.bat
-<<<<<<< HEAD
-call %md5hash% %basename%.exe   >>  %out_bin%\MD5\md5_win_fds_%fds_version%
-=======
 call %md5hash% %basename%.exe   >>  %out_bin%\MD5\fds_%fds_version%_win_bundle.md5s
->>>>>>> 71e7f621
 
 echo.
 echo --- installer built ---
