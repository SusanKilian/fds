--- conflicted
+++ resolved
@@ -194,7 +194,6 @@
   MCA=$MPIRUN_MCA
 fi
 
-ECHO=
 nmpi_processes=1
 nmpi_processes_per_node=-1
 max_processes_per_node=1
@@ -235,11 +234,7 @@
 
 #*** read in parameters from command line
 
-<<<<<<< HEAD
-while getopts 'ACd:e:Ef:hHiIm:MNn:o:O:p:Pq:rsStT:vVw:' OPTION
-=======
 while getopts 'ACd:e:Ef:hHiILm:MNn:o:O:p:Pq:rsStT:vw:' OPTION
->>>>>>> 1f4a024b
 do
 case $OPTION  in
   A) # used by timing scripts to identify benchmark cases
@@ -349,9 +344,6 @@
    ;;
   v)
    showinput=1
-   ;;
-  V)
-   ECHO=echo
    ;;
   w)
    walltime="$OPTARG"
