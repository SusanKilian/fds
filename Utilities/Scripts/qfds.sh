--- conflicted
+++ resolved
@@ -6,15 +6,8 @@
 if [ "$FIREMODELS" != "" ]; then
   FDSROOT=$FIREMODELS
 fi
-<<<<<<< HEAD
-if [ "$RESOURCE_MANAGER" == "SLURM" ]; then
-  walltime=99-99:99:99
-else
-  walltime=999:0:0
-=======
 if [ "$RESOURCE_MANAGER" != "SLURM" ]; then
   RESOURCE_MANAGER="TORQUE"
->>>>>>> 384be213
 fi
 OMPPLACES=
 OMPPROCBIND=
@@ -26,10 +19,6 @@
 fi
 MPIRUN=
 ABORTRUN=n
-<<<<<<< HEAD
-IB=ib
-=======
->>>>>>> 384be213
 DB=
 JOBPREFIX=
 OUT2ERROR=
@@ -65,11 +54,7 @@
   echo "then the currently loaded modules are used."
   echo ""
   echo " -e exe - full path of FDS used to run case "
-<<<<<<< HEAD
-  echo "    [default: $FDSROOT/fds/Build/mpi_intel_linux_64$IB$DB/fds_mpi_intel_linux_64$IB$DB]"
-=======
   echo "    [default: $FDSROOT/fds/Build/mpi_intel_linux_64$DB/fds_mpi_intel_linux_64$DB]"
->>>>>>> 384be213
   echo " -h     - show commony used options"
   echo " -H     - show all options"
   echo " -o o - number of OpenMP threads per process [default: 1]"
@@ -129,11 +114,7 @@
 
 # read in parameters from command line
 
-<<<<<<< HEAD
-while getopts 'AbB:Ccd:e:E:f:iIhHj:l:m:NO:P:n:o:p:q:rstTuw:v' OPTION
-=======
 while getopts 'AbB:Ccd:e:E:f:iIhHj:l:m:NO:P:n:o:p:q:rR:stTuw:v' OPTION
->>>>>>> 384be213
 do
 case $OPTION  in
   A)
@@ -239,14 +220,11 @@
 
 # ^^^^^^^^^^^^^^^^^^^^^^^^parse options^^^^^^^^^^^^^^^^^^^^^^^^^
 
-<<<<<<< HEAD
-=======
 if [ "$RESOURCE_MANAGER" == "SLURM" ]; then
   walltime=99-99:99:99
 else
   walltime=999:0:0
 fi
->>>>>>> 384be213
 if [ "$nodelist" != "" ]; then
   nodelist="-l nodes=$nodelist"
 fi
@@ -298,15 +276,11 @@
   fi
 fi
 
-<<<<<<< HEAD
-# obtain module list
-=======
 # modules loaded currrently
 
 CURRENT_LOADED_MODULES=`echo $LOADEDMODULES | tr ':' ' '`
 
 # modules loaded when fds was built
->>>>>>> 384be213
 
 if [ "$exe" != "" ]; then  # first look for file that contains the list
   FDSDIR=$(dirname "$exe")
@@ -316,16 +290,10 @@
   fi
 fi
 
-<<<<<<< HEAD
-MODULES=`echo $LOADEDMODULES | tr ':' ' '`  # currently loaded  modules
-if [[ "$FDS_MODULE_OPTION" == "1" ]] && [[ "$FDS_LOADED_MODULES" != "" ]]; then
-  MODULES=$FDS_LOADED_MODULES               # modules loaded when fds was built
-=======
 if [[ "$FDS_MODULE_OPTION" == "1" ]] && [[ "$FDS_LOADED_MODULES" != "" ]]; then
   MODULES=$FDS_LOADED_MODULES               # modules loaded when fds was built
 else
   MODULES=$CURRENT_LOADED_MODULES
->>>>>>> 384be213
 fi
 
 #define input file
@@ -411,15 +379,7 @@
       ABORTRUN=y
     fi
   fi
-<<<<<<< HEAD
-  if [ "$IB" == "" ]; then
-    MPILABEL="MPI"
-  else
-    MPILABEL="MPI_IB"
-  fi
-=======
   MPILABEL="MPI"
->>>>>>> 384be213
 fi
 
 TITLE="$infile($MPILABEL)"
@@ -577,10 +537,7 @@
 
 if [ "$MODULES" != "" ]; then
   cat << EOF >> $scriptfile
-<<<<<<< HEAD
-=======
 export MODULEPATH=$MODULEPATH
->>>>>>> 384be213
 module purge
 module load $MODULES
 EOF
@@ -636,9 +593,6 @@
   if [ "$OPENMPI_PATH" != "" ]; then
     echo "            OpenMPI:$OPENMPI_PATH"
   fi
-<<<<<<< HEAD
-  if [ "$MODULES" != "" ]; then
-=======
 
 # output currently loaded modules and modules when fds was built if the
 # 1) -C option was selected and 2) currently loaded modules and fds loaded modules are diffent
@@ -654,7 +608,6 @@
   
 # otherwise output modules used when fds is run  
   if [[ "$MODULES" != "" ]] && [[ "$MODULES_OUT" == "" ]]; then
->>>>>>> 384be213
     echo "            Modules:$MODULES"
   fi
   echo "              Queue:$queue"
