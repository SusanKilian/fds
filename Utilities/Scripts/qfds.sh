#!/bin/bash

# default parameter settings

FDSROOT=~/FDS-SMV
if [ "$FIREMODELS" != "" ]; then
  FDSROOT=$FIREMODELS
fi
if [ "$RESOURCE_MANAGER" != "SLURM" ]; then
  RESOURCE_MANAGER="TORQUE"
fi
OMPPLACES=
OMPPROCBIND=
HELP=
FDS_MODULE_OPTION=1
ncores=8
if [ "`uname`" != "Darwin" ]; then
  ncores=`grep processor /proc/cpuinfo | wc -l`
fi
MPIRUN=
ABORTRUN=n
DB=
JOBPREFIX=
OUT2ERROR=
EMAIL=
queue=batch
stopjob=0
<<<<<<< HEAD
=======
MCA=
if [ "$MPIRUN_MCA" != "" ]; then
  MCA=$MPIRUN_MCA
fi
>>>>>>> 762e4d59

nmpi_processes=1
nmpi_processes_per_node=-1
max_processes_per_node=1
nopenmp_threads=1
use_installed=
use_debug=
use_devel=
use_intel_mpi=
dir=.
benchmark=no
showinput=0
strip_extension=0
REPORT_BINDINGS="--report-bindings"
nodelist=
nosocket=
exe=

function usage {
  echo "Usage: qfds.sh [-p nmpi_processes] [-o nthreads] [-e fds_command] [-q queue]  casename.fds"
  echo ""
  echo "qfds.sh runs FDS using an executable from the repository or one specified with the -e option."
  echo "A parallel version of FDS is invoked by using -p to specify the number of MPI processes and/or"
  echo "-o to specify the number of OpenMP threads."
  echo ""
  echo "qfds.sh loads the modules that were loaded when fds was built unless the -C option is specified"
  echo "then the currently loaded modules are used."
  echo ""
  echo " -e exe - full path of FDS used to run case "
  echo "    [default: $FDSROOT/fds/Build/mpi_intel_linux_64$DB/fds_mpi_intel_linux_64$DB]"
  echo " -h     - show commony used options"
  echo " -H     - show all options"
  echo " -o o - number of OpenMP threads per process [default: 1]"
  echo " -p p - number of MPI processes [default: 1] "
  echo " -q q - name of queue. [default: batch]"
  echo "        If q is terminal then casename.fds is run in the foreground on the local computer"
  echo " -v   - output generated script to standard output"
  echo "input_file - input file"
  if [ "$HELP" == "" ]; then
    exit
  fi
  echo "Other options:"
  echo " -A     - used by timing scripts"
  echo " -b     - use debug version of FDS"
  echo " -B     - location of background program"
  echo " -c     - strip extension"
  echo " -C     - use modules currently loaded."
  echo " -d dir - specify directory where the case is found [default: .]"
  echo " -E email address - send an email when the job ends or if it aborts"
  echo " -f repository root - name and location of repository where FDS is located"
  echo "    [default: $FDSROOT]" 
  echo " -i use installed fds"
  echo " -I use Intel mpi version of fds"
  echo " -j job - job prefix"
  echo " -l node1+node2+...+noden - specify which nodes to run job on"
  echo " -m m - reserve m processes per node [default: 1]"
<<<<<<< HEAD
  echo " -M module -  load an openmpi module. Enclose modules in quotes if more than one"
=======
  echo " -M   -  add --mca plm_rsh_agent /usr/bin/ssh to mpirun command "
>>>>>>> 762e4d59
  echo " -n n - number of MPI processes per node [default: 1]"
  echo " -N   - do not use socket or report binding options"
  echo " -O OMP_PLACES - specify value for the OMP_PLACES environment variable"
  echo "        options: cores, sockets, threads"
  echo " -P OMP_PROC_BIND - specify value for the OMP_PROC_BIND environment variable"
  echo "        options: false, true, master, close, spread"
  echo " -r   - report bindings"
  echo " -R manager - specify resource manager (SLURM or TORQUE) default: $RESOURCE_MANAGER"
  echo " -s   - stop job"
  echo " -u   - use development version of FDS"
  echo " -t   - used for timing studies, run a job alone on a node"
  echo " -w time - walltime, where time is hh:mm for PBS and dd-hh:mm:ss for SLURM. [default: $walltime]"
  echo ""
  exit
}

if [ $# -lt 1 ]; then
  usage
fi

if [ "$BACKGROUND" == "" ]; then
   BACKGROUND=background
fi
if [ "$BACKGROUND_DELAY" == "" ]; then
   BACKGROUND_DELAY=10
fi
if [ "$BACKGROUND_LOAD" == "" ]; then
   BACKGROUND_LOAD=75
fi

# read in parameters from command line

<<<<<<< HEAD
while getopts 'AbB:Ccd:e:E:f:iIhHj:l:m:NO:P:n:o:p:q:rR:stTuw:v' OPTION
=======
while getopts 'AbB:Ccd:e:E:f:iIhHj:l:m:MNO:P:n:o:p:q:rR:stTuw:v' OPTION
>>>>>>> 762e4d59
do
case $OPTION  in
  A)
   DUMMY=1
   ;;
  b)
   use_debug=1
   ;;
  B)
   BACKGROUND="$OPTARG"
   ;;
  c)
   strip_extension=1
   ;;
  C)
   FDS_MODULE_OPTION=
   ;;
  d)
   dir="$OPTARG"
   ;;
  e)
   exe="$OPTARG"
   ;;
  E)
   EMAIL="$OPTARG"
   ;;
  f)
   FDSROOT="$OPTARG"
   ;;
  h)
   usage
   exit
   ;;
  H)
   HELP=ALL
   usage
   exit
   ;;
  i)
   use_installed=1
   ;;
  I)
   use_intel_mpi=1
   nosocket="1"
   ;;
  j)
   JOBPREFIX="$OPTARG"
   ;;
  l)
   nodelist="$OPTARG"
   ;;
  M)
   MCA="--mca plm_rsh_agent /usr/bin/ssh "
   ;;
  m)
   max_processes_per_node="$OPTARG"
   ;;
  n)
   nmpi_processes_per_node="$OPTARG"
   ;;
  N)
   nosocket="1"
   ;;
  o)
   nopenmp_threads="$OPTARG"
   ;;
  O)
   OMPPLACES="$OPTARG"
   ;;
  p)
   nmpi_processes="$OPTARG"
   ;;
  P)
   OMPPROCBIND="$OPTARG"
   ;;
  q)
   queue="$OPTARG"
   ;;
  r)
   REPORT_BINDINGS="--report-bindings"
   ;;
  R)
   RESOURCE_MANAGER=`echo "$OPTARG" | tr /a-z/ /A-Z/`
   if [  "$RESOURCE_MANAGER" != "SLURM" ]; then
     RESOURCE_MANAGER="torque"
   fi
   ;;
  s)
   stopjob=1
   ;;
  t)
   benchmark="yes"
   ;;
  u)
   use_devel=1
   ;;
  v)
   showinput=1
   ;;
  w)
   walltime="$OPTARG"
   ;;
esac
done
shift $(($OPTIND-1))

# ^^^^^^^^^^^^^^^^^^^^^^^^parse options^^^^^^^^^^^^^^^^^^^^^^^^^

if [ "$RESOURCE_MANAGER" == "SLURM" ]; then
  walltime=99-99:99:99
else
  walltime=999:0:0
fi
if [ "$nodelist" != "" ]; then
  nodelist="-l nodes=$nodelist"
fi

if [[ "$OMPPLACES" != "" ]]; then
  if [[ "$OMPPLACES" != "cores" ]] &&  [[ "$OMPPLACES" != "cores" ]] &&  [[ "$OMPPLACES" == "cores" ]]; then
    echo "*** error: can only be specify cores, sockets or threads with -O option"
    exit
  fi
  OMPPLACES="OMP_PLACES=$OMPPLACES"
fi

if [ "$OMPPROCBIND" != "" ]; then
  if [[ "$OMPPROCBIND" != "false" ]] &&  [[ "$OMPPROCBIND" != "true" ]] &&  [[ "$OMPPROCBIND" != "master" ]] &&  [[ "$OMPPROCBIND" == "close" ]] &&  [[ "$OMPPROCBIND" == "spread" ]]; then
    echo "*** error: can only specify false, true, master, close or spread with -P option"
    exit
  fi
  OMPPROCBIND="OMP_PROC_BIND=$OMPPROCBIND"
fi

# define executable

if [ "$use_installed" == "1" ]; then
  notfound=`echo | fds |& tail -1 | grep "not found" | wc -l`
  if [ $notfound -eq 1 ]; then
    echo "fds is not installed. Run aborted."
    ABORTRUN=y
    exe=
  else
    fdspath=`which fds`
    fdsdir=$(dirname "${fdspath}")
    curdir=`pwd`
    cd $fdsdir
    exe=`pwd`/fds
    cd $curdir
  fi
else
  if [ "$use_debug" == "1" ]; then
    DB=_db
  fi
  if [ "$use_devel" == "1" ]; then
    DB=_dv
  fi
  if [ "$use_intel_mpi" == "1" ]; then
    exe=$FDSROOT/fds/Build/impi_intel_linux_64$DB/fds_impi_intel_linux_64$DB
  fi
  if [ "$exe" == "" ]; then
    exe=$FDSROOT/fds/Build/mpi_intel_linux_64$DB/fds_mpi_intel_linux_64$DB
  fi
fi

# modules loaded currrently

CURRENT_LOADED_MODULES=`echo $LOADEDMODULES | tr ':' ' '`

# modules loaded when fds was built

if [ "$exe" != "" ]; then  # first look for file that contains the list
  FDSDIR=$(dirname "$exe")
  if [ -e $FDSDIR/.fdsinfo ]; then
    FDS_LOADED_MODULES=`tail -1 $FDSDIR/.fdsinfo`
    OPENMPI_PATH=`head -1 $FDSDIR/.fdsinfo`
  fi
fi

if [[ "$FDS_MODULE_OPTION" == "1" ]] && [[ "$FDS_LOADED_MODULES" != "" ]]; then
  MODULES=$FDS_LOADED_MODULES               # modules loaded when fds was built
else
  MODULES=$CURRENT_LOADED_MODULES
fi

#define input file

in=$1
infile=${in%.*}

TITLE="$infile"

# define number of nodes

if test $nmpi_processes_per_node -gt $ncores ; then
  nmpi_processes_per_node=$ncores
fi

if test $nmpi_processes_per_node = -1 ; then
  if test $nmpi_processes -gt 1 ; then
    nmpi_processes_per_node=2
  else
    nmpi_processes_per_node=1
  fi
fi

let "nodes=($nmpi_processes-1)/$nmpi_processes_per_node+1"
if test $nodes -lt 1 ; then
  nodes=1
fi

# define processes per node

let "ppn=($nmpi_processes_per_node)"
if test $ppn -le $max_processes_per_node ; then
  ppn=$max_processes_per_node
fi

# default: Use mpirun option to bind processes to socket (for MPI).
# Or, bind processs to and map processes by socket if
# OpenMP is being used (number of OpenMP threads > 1).

if test $nmpi_processes -gt 1 ; then
 SOCKET_OPTION="--map-by socket:PE=$nopenmp_threads"
else
 SOCKET_OPTION="--map-by node:PE=$nopenmp_threads"
fi

# the "none" queue does not use the queing system, so blank out SOCKET_OPTIONS and REPORT_BINDINGS

if [[ "$queue" == "none" ]] || [[ "$nosocket" == "1" ]]; then
 SOCKET_OPTION=
 REPORT_BINDINGS=
fi

# define MPIRUNEXE and do some error checking

if [ "$use_intel_mpi" == "1" ]; then # using Intel MPI
  if [ "$I_MPI_ROOT" == "" ]; then
    echo "Intel MPI environment not setup. Run aborted."
    ABORTRUN=y
  else
    MPIRUNEXE=$I_MPI_ROOT/bin64/mpiexec
    if [ ! -e $MPIRUNEXE ]; then
      echo "Intel mpiexec, $MPIRUNEXE, does not exist. Run aborted."
      ABORTRUN=y
    fi
    MPILABEL="IMPI"
  fi
else                                 # using OpenMPI
  if [ "$OPENMPI_PATH" != "" ]; then
    if [ -e $OPENMPI_PATH/bin ]; then
      mpibindir=$OPENMPI_PATH/bin/
    fi
  fi
  MPIRUNEXE=${mpibindir}mpirun
  if [ "$mpibindir" == "" ]; then  # OPENMPI_PATH blank so mpirun needs to be in path
    notfound=`$MPIRUNEXE -h |& head -1 | grep "not found" | wc -l`
    if [ $notfound -eq 1 ]; then
      echo "*** error: $MPIRUNEXE not in PATH"
      ABORTRUN=y
    fi
  else                             # use full path to mpirun
    if [ ! -e $MPIRUNEXE ]; then
      echo "*** error: $MPIRUNEXE does not exist"
      ABORTRUN=y
    fi
  fi
  MPILABEL="MPI"
fi

TITLE="$infile($MPILABEL)"
<<<<<<< HEAD
MPIRUN="$MPIRUNEXE $REPORT_BINDINGS $SOCKET_OPTION -np $nmpi_processes"
=======
MPIRUN="$MPIRUNEXE $REPORT_BINDINGS $SOCKET_OPTION $MCA -np $nmpi_processes"
>>>>>>> 762e4d59

cd $dir
fulldir=`pwd`

# define files

outerr=$fulldir/$infile.err
outlog=$fulldir/$infile.log
stopfile=$fulldir/$infile.stop
in_full_file=$fulldir/$in

# make sure various files exist before running case

if ! [ -e $in_full_file ]; then
  if [ "$showinput" == "0" ]; then
    echo "The input file, $in_full_file, does not exist. Run aborted."
    ABORTRUN=y
  fi
fi

if [ "$strip_extension" == "1" ]; then
  in=$infile
fi

if [ $STOPFDS ]; then
 echo "stopping case: $in"
 touch $stopfile
 exit
fi

if [ "$exe" != "" ]; then
  if ! [ -e "$exe" ]; then
    if [ "$showinput" == "0" ]; then
      echo "The program, $exe, does not exist. Run aborted."
      ABORTRUN=y
    fi
  fi
fi

if [ -e $outlog ]; then
  echo "Removing log file: $outlog"
  rm $outlog
fi

if [ "$ABORTRUN" == "y" ]; then
  if [ "$showinput" == "0" ]; then
    exit
  fi
fi

if [ "$STOPFDSMAXITER" != "" ]; then
  echo "creating delayed stop file: $infile"
  echo $STOPFDSMAXITER > $stopfile
fi

if [ "$stopjob" == "1" ]; then
  echo "stopping case: $in"
  touch $stopfile
  exit
fi

if [ "$STOPFDSMAXITER" == "" ]; then
  if [ -e $stopfile ]; then
    rm $stopfile
  fi
fi

QSUB="qsub -q $queue $nodelist"

if [ "$queue" == "terminal" ]; then
  QSUB=
  MPIRUN=
fi

# use the queue none and the program background on systems
# without a queing system

if [ "$queue" == "none" ]; then
  OUT2ERROR=" 2> $outerr"
  notfound=`$BACKGROUND -help 2>&1 | tail -1 | grep "not found" | wc -l`
  if [ "$showinput" == "0" ]; then
    if [ "$notfound" == "1" ];  then
      echo "The program $BACKGROUND was not found."
      echo "Install FDS which has the background utility."
      echo "Run aborted"
      exit
    fi
  fi
  MPIRUN=
  QSUB="$BACKGROUND -u $BACKGROUND_LOAD -d $BACKGROUND_DELAY "
fi

# setup for SLURM (alternative to torque)

if [ "$RESOURCE_MANAGER" == "SLURM" ]; then
  QSUB="sbatch -p $queue --ignore-pbs"
fi

# Set walltime parameter only if walltime is specified as input argument
walltimestring_pbs=
walltimestring_slurm=
if [ "$walltime" != "" ]; then
  walltimestring_pbs="-l walltime=$walltime"
  walltimestring_slurm="-t $walltime"
fi

# create a random script file for submitting jobs
scriptfile=`mktemp /tmp/script.$$.XXXXXX`

cat << EOF > $scriptfile
#!/bin/bash
EOF

if [ "$queue" != "none" ]; then
  if [ "$RESOURCE_MANAGER" == "SLURM" ]; then
    cat << EOF >> $scriptfile
#SBATCH -J $JOBPREFIX$infile
#SBATCH -e $outerr
#SBATCH -o $outlog
#SBATCH -p $queue
#SBATCH -n $nmpi_processes
#SBATCH --nodes=$nodes
#SBATCH --cpus-per-task=$nopenmp_threads
EOF
  else
    cat << EOF >> $scriptfile
#PBS -N $JOBPREFIX$TITLE
#PBS -W umask=0022
#PBS -e $outerr
#PBS -o $outlog
#PBS -l nodes=$nodes:ppn=$ppn
EOF
    if [ "$EMAIL" != "" ]; then
      cat << EOF >> $scriptfile
#PBS -M $EMAIL
#PBS -m ae
EOF
    fi
    if [ "$walltimestring_pbs" != "" ]; then
      cat << EOF >> $scriptfile
#PBS $walltimestring_pbs
EOF
    fi
    if [ "$benchmark" == "yes" ]; then
cat << EOF >> $scriptfile
#PBS -l naccesspolicy=singlejob
EOF
    fi
  fi
fi

if [ "$MODULES" != "" ]; then
  cat << EOF >> $scriptfile
export MODULEPATH=$MODULEPATH
module purge
module load $MODULES
EOF
fi

cat << EOF >> $scriptfile
export OMP_NUM_THREADS=$nopenmp_threads
EOF

if [ "$use_intel_mpi" == "1" ]; then
  cat << EOF >> $scriptfile
export I_MPI_FABRICS=shm:dapl
export I_MPI_DEBUG=5
EOF
fi

if test $nopenmp_threads -gt 1 ; then
  if [ "$OMPPLACES" != "" ]; then
    cat << EOF >> $scriptfile
export $OMPPLACES
EOF
  fi

  if [ "$OMPPROCBIND" != "" ]; then
    cat << EOF >> $scriptfile
export $OMPPROCBIND
EOF
  fi
fi

cat << EOF >> $scriptfile
cd $fulldir
echo
echo \`date\`
echo "Input file: $in"
echo " Directory: \`pwd\`"
echo "      Host: \`hostname\`"
echo "   Command: $MPIRUN $exe $in $OUT2ERROR"
$MPIRUN $exe $in $OUT2ERROR
EOF

# output script file to screen if -v option was selected

if [ "$showinput" == "1" ]; then
  cat $scriptfile
  exit
fi

# output info to screen

if [ "$queue" != "none" ]; then
  echo "         Input file:$in"
  echo "         Executable:$exe"
  if [ "$OPENMPI_PATH" != "" ]; then
    echo "            OpenMPI:$OPENMPI_PATH"
  fi

# output currently loaded modules and modules when fds was built if the
# 1) -C option was selected and 2) currently loaded modules and fds loaded modules are diffent
  if [ "$FDS_MODULE_OPTION" == "" ]; then
    if [[ "$FDS_LOADED_MODULES" != "" ]] && [[ "$CURRENT_LOADED_MODULES" != "" ]]; then
      if [ "$FDS_LOADED_MODULES" != "$CURRENT_LOADED_MODULES" ]; then
        echo "  Modules(when run):$CURRENT_LOADED_MODULES"
        echo "Modules(when built):$FDS_LOADED_MODULES"
        MODULES_OUT=1
      fi
    fi
  fi
  
# otherwise output modules used when fds is run  
  if [[ "$MODULES" != "" ]] && [[ "$MODULES_OUT" == "" ]]; then
    echo "            Modules:$MODULES"
  fi
  echo "              Queue:$queue"
  echo "              Nodes:$nodes"
  echo "          Processes:$nmpi_processes"
  echo " Processes per node:$nmpi_processes_per_node"
  if test $nopenmp_threads -gt 1 ; then
    echo "Threads per process:$nopenmp_threads"
  fi
  echo "            Command: $MPIRUN $exe $in $OUT2ERROR"
fi

# run script

chmod +x $scriptfile
$QSUB $scriptfile
if [ "$queue" != "none" ]; then
  rm $scriptfile
fi<|MERGE_RESOLUTION|>--- conflicted
+++ resolved
@@ -25,13 +25,10 @@
 EMAIL=
 queue=batch
 stopjob=0
-<<<<<<< HEAD
-=======
 MCA=
 if [ "$MPIRUN_MCA" != "" ]; then
   MCA=$MPIRUN_MCA
 fi
->>>>>>> 762e4d59
 
 nmpi_processes=1
 nmpi_processes_per_node=-1
@@ -88,11 +85,7 @@
   echo " -j job - job prefix"
   echo " -l node1+node2+...+noden - specify which nodes to run job on"
   echo " -m m - reserve m processes per node [default: 1]"
-<<<<<<< HEAD
-  echo " -M module -  load an openmpi module. Enclose modules in quotes if more than one"
-=======
   echo " -M   -  add --mca plm_rsh_agent /usr/bin/ssh to mpirun command "
->>>>>>> 762e4d59
   echo " -n n - number of MPI processes per node [default: 1]"
   echo " -N   - do not use socket or report binding options"
   echo " -O OMP_PLACES - specify value for the OMP_PLACES environment variable"
@@ -125,11 +118,7 @@
 
 # read in parameters from command line
 
-<<<<<<< HEAD
-while getopts 'AbB:Ccd:e:E:f:iIhHj:l:m:NO:P:n:o:p:q:rR:stTuw:v' OPTION
-=======
 while getopts 'AbB:Ccd:e:E:f:iIhHj:l:m:MNO:P:n:o:p:q:rR:stTuw:v' OPTION
->>>>>>> 762e4d59
 do
 case $OPTION  in
   A)
@@ -401,11 +390,7 @@
 fi
 
 TITLE="$infile($MPILABEL)"
-<<<<<<< HEAD
-MPIRUN="$MPIRUNEXE $REPORT_BINDINGS $SOCKET_OPTION -np $nmpi_processes"
-=======
 MPIRUN="$MPIRUNEXE $REPORT_BINDINGS $SOCKET_OPTION $MCA -np $nmpi_processes"
->>>>>>> 762e4d59
 
 cd $dir
 fulldir=`pwd`
