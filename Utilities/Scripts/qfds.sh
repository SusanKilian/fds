#!/bin/bash

# default parameter settings

FDSROOT=~/FDS-SMV
if [ "$FIREMODELS" != "" ]; then
  FDSROOT=$FIREMODELS
fi
<<<<<<< HEAD
if [ "$RESOURCE_MANAGER" == "SLURM" ]; then
  walltime=99-99:99:99
else
  walltime=999:0:0
=======
if [ "$RESOURCE_MANAGER" != "SLURM" ]; then
  RESOURCE_MANAGER="TORQUE"
>>>>>>> bcd0a232
fi
OMPPLACES=
OMPPROCBIND=
HELP=
FDS_MODULE_OPTION=1
ncores=8
if [ "`uname`" != "Darwin" ]; then
  ncores=`grep processor /proc/cpuinfo | wc -l`
fi
MPIRUN=
ABORTRUN=n
<<<<<<< HEAD
IB=ib
=======
>>>>>>> bcd0a232
DB=
JOBPREFIX=
OUT2ERROR=
EMAIL=
queue=batch
stopjob=0
<<<<<<< HEAD
=======
MCA=
if [ "$MPIRUN_MCA" != "" ]; then
  MCA=$MPIRUN_MCA
fi
>>>>>>> bcd0a232

nmpi_processes=1
nmpi_processes_per_node=-1
max_processes_per_node=1
nopenmp_threads=1
use_installed=
use_debug=
use_devel=
use_intel_mpi=
dir=.
benchmark=no
showinput=0
strip_extension=0
REPORT_BINDINGS="--report-bindings"
nodelist=
nosocket=
exe=
<<<<<<< HEAD
=======
STARTUP=
if [ "$QFDS_STARTUP" != "" ]; then
  STARTUP=$QFDS_STARTUP
fi
>>>>>>> bcd0a232

function usage {
  echo "Usage: qfds.sh [-p nmpi_processes] [-o nthreads] [-e fds_command] [-q queue]  casename.fds"
  echo ""
  echo "qfds.sh runs FDS using an executable from the repository or one specified with the -e option."
  echo "A parallel version of FDS is invoked by using -p to specify the number of MPI processes and/or"
  echo "-o to specify the number of OpenMP threads."
  echo ""
  echo "qfds.sh loads the modules that were loaded when fds was built unless the -C option is specified"
  echo "then the currently loaded modules are used."
  echo ""
  echo " -e exe - full path of FDS used to run case "
<<<<<<< HEAD
  echo "    [default: $FDSROOT/fds/Build/mpi_intel_linux_64$IB$DB/fds_mpi_intel_linux_64$IB$DB]"
=======
  echo "    [default: $FDSROOT/fds/Build/mpi_intel_linux_64$DB/fds_mpi_intel_linux_64$DB]"
>>>>>>> bcd0a232
  echo " -h     - show commony used options"
  echo " -H     - show all options"
  echo " -o o - number of OpenMP threads per process [default: 1]"
  echo " -p p - number of MPI processes [default: 1] "
  echo " -q q - name of queue. [default: batch]"
  echo "        If q is terminal then casename.fds is run in the foreground on the local computer"
  echo " -v   - output generated script to standard output"
  echo "input_file - input file"
  if [ "$HELP" == "" ]; then
    exit
  fi
  echo "Other options:"
  echo " -A     - used by timing scripts"
  echo " -b     - use debug version of FDS"
  echo " -B     - location of background program"
  echo " -c     - strip extension"
  echo " -C     - use modules currently loaded."
  echo " -d dir - specify directory where the case is found [default: .]"
  echo " -E email address - send an email when the job ends or if it aborts"
  echo " -f repository root - name and location of repository where FDS is located"
  echo "    [default: $FDSROOT]" 
  echo " -i use installed fds"
  echo " -I use Intel mpi version of fds"
  echo " -j job - job prefix"
  echo " -l node1+node2+...+noden - specify which nodes to run job on"
  echo " -m m - reserve m processes per node [default: 1]"
<<<<<<< HEAD
  echo " -M module -  load an openmpi module. Enclose modules in quotes if more than one"
=======
  echo " -M   -  add --mca plm_rsh_agent /usr/bin/ssh to mpirun command "
>>>>>>> bcd0a232
  echo " -n n - number of MPI processes per node [default: 1]"
  echo " -N   - do not use socket or report binding options"
  echo " -O OMP_PLACES - specify value for the OMP_PLACES environment variable"
  echo "        options: cores, sockets, threads"
  echo " -P OMP_PROC_BIND - specify value for the OMP_PROC_BIND environment variable"
  echo "        options: false, true, master, close, spread"
  echo " -r   - report bindings"
  echo " -R manager - specify resource manager (SLURM or TORQUE) default: $RESOURCE_MANAGER"
  echo " -s   - stop job"
  echo " -S   - use startup files to set the environment, do not load modules"
  echo " -u   - use development version of FDS"
  echo " -t   - used for timing studies, run a job alone on a node"
  echo " -w time - walltime, where time is hh:mm for PBS and dd-hh:mm:ss for SLURM. [default: $walltime]"
  echo ""
  exit
}

if [ $# -lt 1 ]; then
  usage
fi

if [ "$BACKGROUND" == "" ]; then
   BACKGROUND=background
fi
if [ "$BACKGROUND_DELAY" == "" ]; then
   BACKGROUND_DELAY=10
fi
if [ "$BACKGROUND_LOAD" == "" ]; then
   BACKGROUND_LOAD=75
fi

# read in parameters from command line

<<<<<<< HEAD
while getopts 'AbB:Ccd:e:E:f:iIhHj:l:m:NO:P:n:o:p:q:rstTuw:v' OPTION
=======
while getopts 'AbB:Ccd:e:E:f:iIhHj:l:m:MNO:P:n:o:p:q:rR:sStTuw:v' OPTION
>>>>>>> bcd0a232
do
case $OPTION  in
  A)
   DUMMY=1
   ;;
  b)
   use_debug=1
   ;;
  B)
   BACKGROUND="$OPTARG"
   ;;
  c)
   strip_extension=1
   ;;
  C)
   FDS_MODULE_OPTION=
   ;;
  d)
   dir="$OPTARG"
   ;;
  e)
   exe="$OPTARG"
   ;;
  E)
   EMAIL="$OPTARG"
   ;;
  f)
   FDSROOT="$OPTARG"
   ;;
  h)
   usage
   exit
   ;;
  H)
   HELP=ALL
   usage
   exit
   ;;
  i)
   use_installed=1
   ;;
  I)
   use_intel_mpi=1
   nosocket="1"
   ;;
  j)
   JOBPREFIX="$OPTARG"
   ;;
  l)
   nodelist="$OPTARG"
   ;;
  M)
   MCA="--mca plm_rsh_agent /usr/bin/ssh "
   ;;
  m)
   max_processes_per_node="$OPTARG"
   ;;
  n)
   nmpi_processes_per_node="$OPTARG"
   ;;
  N)
   nosocket="1"
   ;;
  o)
   nopenmp_threads="$OPTARG"
   ;;
  O)
   OMPPLACES="$OPTARG"
   ;;
  p)
   nmpi_processes="$OPTARG"
   ;;
  P)
   OMPPROCBIND="$OPTARG"
   ;;
  q)
   queue="$OPTARG"
   ;;
  r)
   REPORT_BINDINGS="--report-bindings"
   ;;
  R)
   RESOURCE_MANAGER=`echo "$OPTARG" | tr /a-z/ /A-Z/`
   if [  "$RESOURCE_MANAGER" != "SLURM" ]; then
     RESOURCE_MANAGER="torque"
   fi
   ;;
  s)
   stopjob=1
   ;;
  S)
   STARTUP=1
   ;;
  t)
   benchmark="yes"
   ;;
  u)
   use_devel=1
   ;;
  v)
   showinput=1
   ;;
  w)
   walltime="$OPTARG"
   ;;
esac
done
shift $(($OPTIND-1))

# ^^^^^^^^^^^^^^^^^^^^^^^^parse options^^^^^^^^^^^^^^^^^^^^^^^^^

<<<<<<< HEAD
=======
if [ "$RESOURCE_MANAGER" == "SLURM" ]; then
  walltime=99-99:99:99
else
  walltime=999:0:0
fi
>>>>>>> bcd0a232
if [ "$nodelist" != "" ]; then
  nodelist="-l nodes=$nodelist"
fi

if [[ "$OMPPLACES" != "" ]]; then
  if [[ "$OMPPLACES" != "cores" ]] &&  [[ "$OMPPLACES" != "cores" ]] &&  [[ "$OMPPLACES" == "cores" ]]; then
    echo "*** error: can only be specify cores, sockets or threads with -O option"
    exit
  fi
  OMPPLACES="OMP_PLACES=$OMPPLACES"
fi

if [ "$OMPPROCBIND" != "" ]; then
  if [[ "$OMPPROCBIND" != "false" ]] &&  [[ "$OMPPROCBIND" != "true" ]] &&  [[ "$OMPPROCBIND" != "master" ]] &&  [[ "$OMPPROCBIND" == "close" ]] &&  [[ "$OMPPROCBIND" == "spread" ]]; then
    echo "*** error: can only specify false, true, master, close or spread with -P option"
    exit
  fi
  OMPPROCBIND="OMP_PROC_BIND=$OMPPROCBIND"
fi

# define executable

if [ "$use_installed" == "1" ]; then
  notfound=`echo | fds |& tail -1 | grep "not found" | wc -l`
  if [ $notfound -eq 1 ]; then
    echo "fds is not installed. Run aborted."
    ABORTRUN=y
    exe=
  else
    fdspath=`which fds`
    fdsdir=$(dirname "${fdspath}")
    curdir=`pwd`
    cd $fdsdir
    exe=`pwd`/fds
    cd $curdir
  fi
else
  if [ "$use_debug" == "1" ]; then
    DB=_db
  fi
  if [ "$use_devel" == "1" ]; then
    DB=_dv
  fi
  if [ "$use_intel_mpi" == "1" ]; then
    exe=$FDSROOT/fds/Build/impi_intel_linux_64$DB/fds_impi_intel_linux_64$DB
  fi
  if [ "$exe" == "" ]; then
    exe=$FDSROOT/fds/Build/mpi_intel_linux_64$DB/fds_mpi_intel_linux_64$DB
  fi
fi

# modules loaded currrently

if [ "$STARTUP" == "" ]; then

  CURRENT_LOADED_MODULES=`echo $LOADEDMODULES | tr ':' ' '`

# modules loaded when fds was built

  if [ "$exe" != "" ]; then  # first look for file that contains the list
    FDSDIR=$(dirname "$exe")
    if [ -e $FDSDIR/.fdsinfo ]; then
      FDS_LOADED_MODULES=`tail -1 $FDSDIR/.fdsinfo`
      OPENMPI_PATH=`head -1 $FDSDIR/.fdsinfo`
    fi
  fi

  if [[ "$FDS_MODULE_OPTION" == "1" ]] && [[ "$FDS_LOADED_MODULES" != "" ]]; then
    MODULES=$FDS_LOADED_MODULES               # modules loaded when fds was built
  else
    MODULES=$CURRENT_LOADED_MODULES
  fi
fi

# obtain module list

if [ "$exe" != "" ]; then  # first look for file that contains the list
  FDSDIR=$(dirname "$exe")
  if [ -e $FDSDIR/.fdsinfo ]; then
    FDS_LOADED_MODULES=`tail -1 $FDSDIR/.fdsinfo`
    OPENMPI_PATH=`head -1 $FDSDIR/.fdsinfo`
  fi
fi

MODULES=`echo $LOADEDMODULES | tr ':' ' '`  # currently loaded  modules
if [[ "$FDS_MODULE_OPTION" == "1" ]] && [[ "$FDS_LOADED_MODULES" != "" ]]; then
  MODULES=$FDS_LOADED_MODULES               # modules loaded when fds was built
fi

#define input file

in=$1
infile=${in%.*}

TITLE="$infile"

# define number of nodes

if test $nmpi_processes_per_node -gt $ncores ; then
  nmpi_processes_per_node=$ncores
fi

if test $nmpi_processes_per_node = -1 ; then
  if test $nmpi_processes -gt 1 ; then
    nmpi_processes_per_node=2
  else
    nmpi_processes_per_node=1
  fi
fi

let "nodes=($nmpi_processes-1)/$nmpi_processes_per_node+1"
if test $nodes -lt 1 ; then
  nodes=1
fi

# define processes per node

let "ppn=($nmpi_processes_per_node)"
if test $ppn -le $max_processes_per_node ; then
  ppn=$max_processes_per_node
fi

# default: Use mpirun option to bind processes to socket (for MPI).
# Or, bind processs to and map processes by socket if
# OpenMP is being used (number of OpenMP threads > 1).

if test $nmpi_processes -gt 1 ; then
 SOCKET_OPTION="--map-by socket:PE=$nopenmp_threads"
else
 SOCKET_OPTION="--map-by node:PE=$nopenmp_threads"
fi

# the "none" queue does not use the queing system, so blank out SOCKET_OPTIONS and REPORT_BINDINGS

if [[ "$queue" == "none" ]] || [[ "$nosocket" == "1" ]]; then
 SOCKET_OPTION=
 REPORT_BINDINGS=
fi

# define MPIRUNEXE and do some error checking

if [ "$use_intel_mpi" == "1" ]; then # using Intel MPI
  if [ "$I_MPI_ROOT" == "" ]; then
    echo "Intel MPI environment not setup. Run aborted."
    ABORTRUN=y
  else
    MPIRUNEXE=$I_MPI_ROOT/bin64/mpiexec
    if [ ! -e $MPIRUNEXE ]; then
      echo "Intel mpiexec, $MPIRUNEXE, does not exist. Run aborted."
      ABORTRUN=y
    fi
    MPILABEL="IMPI"
  fi
else                                 # using OpenMPI
  if [ "$OPENMPI_PATH" != "" ]; then
    if [ -e $OPENMPI_PATH/bin ]; then
      mpibindir=$OPENMPI_PATH/bin/
    fi
  fi
  MPIRUNEXE=${mpibindir}mpirun
  if [ "$mpibindir" == "" ]; then  # OPENMPI_PATH blank so mpirun needs to be in path
    notfound=`$MPIRUNEXE -h |& head -1 | grep "not found" | wc -l`
    if [ $notfound -eq 1 ]; then
      echo "*** error: $MPIRUNEXE not in PATH"
      ABORTRUN=y
    fi
  else                             # use full path to mpirun
    if [ ! -e $MPIRUNEXE ]; then
      echo "*** error: $MPIRUNEXE does not exist"
      ABORTRUN=y
    fi
  fi
<<<<<<< HEAD
  if [ "$IB" == "" ]; then
    MPILABEL="MPI"
  else
    MPILABEL="MPI_IB"
  fi
fi

TITLE="$infile($MPILABEL)"
MPIRUN="$MPIRUNEXE $REPORT_BINDINGS $SOCKET_OPTION -np $nmpi_processes"
=======
  MPILABEL="MPI"
fi

TITLE="$infile($MPILABEL)"
MPIRUN="$MPIRUNEXE $REPORT_BINDINGS $SOCKET_OPTION $MCA -np $nmpi_processes"
>>>>>>> bcd0a232

cd $dir
fulldir=`pwd`

# define files

outerr=$fulldir/$infile.err
outlog=$fulldir/$infile.log
stopfile=$fulldir/$infile.stop
in_full_file=$fulldir/$in

# make sure various files exist before running case

if ! [ -e $in_full_file ]; then
  if [ "$showinput" == "0" ]; then
    echo "The input file, $in_full_file, does not exist. Run aborted."
    ABORTRUN=y
  fi
fi

if [ "$strip_extension" == "1" ]; then
  in=$infile
fi

if [ $STOPFDS ]; then
 echo "stopping case: $in"
 touch $stopfile
 exit
fi

if [ "$exe" != "" ]; then
  if ! [ -e "$exe" ]; then
    if [ "$showinput" == "0" ]; then
      echo "The program, $exe, does not exist. Run aborted."
      ABORTRUN=y
    fi
  fi
fi

if [ -e $outlog ]; then
  echo "Removing log file: $outlog"
  rm $outlog
fi

if [ "$ABORTRUN" == "y" ]; then
  if [ "$showinput" == "0" ]; then
    exit
  fi
fi

if [ "$STOPFDSMAXITER" != "" ]; then
  echo "creating delayed stop file: $infile"
  echo $STOPFDSMAXITER > $stopfile
fi

if [ "$stopjob" == "1" ]; then
  echo "stopping case: $in"
  touch $stopfile
  exit
fi

if [ "$STOPFDSMAXITER" == "" ]; then
  if [ -e $stopfile ]; then
    rm $stopfile
  fi
fi

QSUB="qsub -q $queue $nodelist"

if [ "$queue" == "terminal" ]; then
  QSUB=
  MPIRUN=
fi

# use the queue none and the program background on systems
# without a queing system

if [ "$queue" == "none" ]; then
  OUT2ERROR=" 2> $outerr"
  notfound=`$BACKGROUND -help 2>&1 | tail -1 | grep "not found" | wc -l`
  if [ "$showinput" == "0" ]; then
    if [ "$notfound" == "1" ];  then
      echo "The program $BACKGROUND was not found."
      echo "Install FDS which has the background utility."
      echo "Run aborted"
      exit
    fi
  fi
  MPIRUN=
  QSUB="$BACKGROUND -u $BACKGROUND_LOAD -d $BACKGROUND_DELAY "
fi

# setup for SLURM (alternative to torque)

if [ "$RESOURCE_MANAGER" == "SLURM" ]; then
  QSUB="sbatch -p $queue --ignore-pbs"
fi

# Set walltime parameter only if walltime is specified as input argument
walltimestring_pbs=
walltimestring_slurm=
if [ "$walltime" != "" ]; then
  walltimestring_pbs="-l walltime=$walltime"
  walltimestring_slurm="-t $walltime"
fi

# create a random script file for submitting jobs
scriptfile=`mktemp /tmp/script.$$.XXXXXX`

cat << EOF > $scriptfile
#!/bin/bash
EOF

if [ "$queue" != "none" ]; then
  if [ "$RESOURCE_MANAGER" == "SLURM" ]; then
    cat << EOF >> $scriptfile
#SBATCH -J $JOBPREFIX$infile
#SBATCH -e $outerr
#SBATCH -o $outlog
#SBATCH -p $queue
#SBATCH -n $nmpi_processes
#SBATCH --nodes=$nodes
#SBATCH --cpus-per-task=$nopenmp_threads
EOF
  else
    cat << EOF >> $scriptfile
#PBS -N $JOBPREFIX$TITLE
#PBS -W umask=0022
#PBS -e $outerr
#PBS -o $outlog
#PBS -l nodes=$nodes:ppn=$ppn
EOF
    if [ "$EMAIL" != "" ]; then
      cat << EOF >> $scriptfile
#PBS -M $EMAIL
#PBS -m ae
EOF
    fi
    if [ "$walltimestring_pbs" != "" ]; then
      cat << EOF >> $scriptfile
#PBS $walltimestring_pbs
EOF
    fi
    if [ "$benchmark" == "yes" ]; then
cat << EOF >> $scriptfile
#PBS -l naccesspolicy=singlejob
EOF
    fi
  fi
fi

<<<<<<< HEAD
if [ "$MODULES" != "" ]; then
  cat << EOF >> $scriptfile
=======
if [[ "$MODULES" != "" ]]; then
  cat << EOF >> $scriptfile
export MODULEPATH=$MODULEPATH
>>>>>>> bcd0a232
module purge
module load $MODULES
EOF
fi

cat << EOF >> $scriptfile
export OMP_NUM_THREADS=$nopenmp_threads
EOF

if [ "$use_intel_mpi" == "1" ]; then
  cat << EOF >> $scriptfile
export I_MPI_FABRICS=shm:dapl
export I_MPI_DEBUG=5
EOF
fi

if test $nopenmp_threads -gt 1 ; then
  if [ "$OMPPLACES" != "" ]; then
    cat << EOF >> $scriptfile
export $OMPPLACES
EOF
  fi

  if [ "$OMPPROCBIND" != "" ]; then
    cat << EOF >> $scriptfile
export $OMPPROCBIND
EOF
  fi
fi

cat << EOF >> $scriptfile
cd $fulldir
echo
echo \`date\`
echo "    Input file: $in"
echo "     Directory: \`pwd\`"
echo "          Host: \`hostname\`"
echo "   MPI Command: $MPIRUN $exe $in $OUT2ERROR"
echo "Script command:  $QSUB $scriptfile"
$MPIRUN $exe $in $OUT2ERROR
EOF

# output script file to screen if -v option was selected

if [ "$showinput" == "1" ]; then
  cat $scriptfile
  exit
fi

# output info to screen

if [ "$queue" != "none" ]; then
  echo "         Input file:$in"
  echo "         Executable:$exe"
  if [ "$OPENMPI_PATH" != "" ]; then
    echo "            OpenMPI:$OPENMPI_PATH"
  fi
<<<<<<< HEAD
  if [ "$MODULES" != "" ]; then
=======

# output currently loaded modules and modules when fds was built if the
# 1) -C option was selected and 2) currently loaded modules and fds loaded modules are diffent
  if [ "$FDS_MODULE_OPTION" == "" ]; then
    if [[ "$FDS_LOADED_MODULES" != "" ]] && [[ "$CURRENT_LOADED_MODULES" != "" ]]; then
      if [ "$FDS_LOADED_MODULES" != "$CURRENT_LOADED_MODULES" ]; then
        echo "  Modules(when run):$CURRENT_LOADED_MODULES"
        echo "Modules(when built):$FDS_LOADED_MODULES"
        MODULES_OUT=1
      fi
    fi
  fi
  
# otherwise output modules used when fds is run  
  if [[ "$MODULES" != "" ]] && [[ "$MODULES_OUT" == "" ]]; then
>>>>>>> bcd0a232
    echo "            Modules:$MODULES"
  fi
  echo "              Queue:$queue"
  echo "              Nodes:$nodes"
  echo "          Processes:$nmpi_processes"
  echo " Processes per node:$nmpi_processes_per_node"
  if test $nopenmp_threads -gt 1 ; then
    echo "Threads per process:$nopenmp_threads"
  fi
<<<<<<< HEAD
  echo "            Command: $MPIRUN $exe $in $OUT2ERROR"
=======
  echo "        MPI command: $MPIRUN $exe $in $OUT2ERROR"
  echo "     Script command:  $QSUB $scriptfile"
>>>>>>> bcd0a232
fi

# run script

chmod +x $scriptfile
$QSUB $scriptfile
if [ "$queue" != "none" ]; then
  rm $scriptfile
fi<|MERGE_RESOLUTION|>--- conflicted
+++ resolved
@@ -6,15 +6,8 @@
 if [ "$FIREMODELS" != "" ]; then
   FDSROOT=$FIREMODELS
 fi
-<<<<<<< HEAD
-if [ "$RESOURCE_MANAGER" == "SLURM" ]; then
-  walltime=99-99:99:99
-else
-  walltime=999:0:0
-=======
 if [ "$RESOURCE_MANAGER" != "SLURM" ]; then
   RESOURCE_MANAGER="TORQUE"
->>>>>>> bcd0a232
 fi
 OMPPLACES=
 OMPPROCBIND=
@@ -26,23 +19,16 @@
 fi
 MPIRUN=
 ABORTRUN=n
-<<<<<<< HEAD
-IB=ib
-=======
->>>>>>> bcd0a232
 DB=
 JOBPREFIX=
 OUT2ERROR=
 EMAIL=
 queue=batch
 stopjob=0
-<<<<<<< HEAD
-=======
 MCA=
 if [ "$MPIRUN_MCA" != "" ]; then
   MCA=$MPIRUN_MCA
 fi
->>>>>>> bcd0a232
 
 nmpi_processes=1
 nmpi_processes_per_node=-1
@@ -60,13 +46,10 @@
 nodelist=
 nosocket=
 exe=
-<<<<<<< HEAD
-=======
 STARTUP=
 if [ "$QFDS_STARTUP" != "" ]; then
   STARTUP=$QFDS_STARTUP
 fi
->>>>>>> bcd0a232
 
 function usage {
   echo "Usage: qfds.sh [-p nmpi_processes] [-o nthreads] [-e fds_command] [-q queue]  casename.fds"
@@ -79,11 +62,7 @@
   echo "then the currently loaded modules are used."
   echo ""
   echo " -e exe - full path of FDS used to run case "
-<<<<<<< HEAD
-  echo "    [default: $FDSROOT/fds/Build/mpi_intel_linux_64$IB$DB/fds_mpi_intel_linux_64$IB$DB]"
-=======
   echo "    [default: $FDSROOT/fds/Build/mpi_intel_linux_64$DB/fds_mpi_intel_linux_64$DB]"
->>>>>>> bcd0a232
   echo " -h     - show commony used options"
   echo " -H     - show all options"
   echo " -o o - number of OpenMP threads per process [default: 1]"
@@ -110,11 +89,7 @@
   echo " -j job - job prefix"
   echo " -l node1+node2+...+noden - specify which nodes to run job on"
   echo " -m m - reserve m processes per node [default: 1]"
-<<<<<<< HEAD
-  echo " -M module -  load an openmpi module. Enclose modules in quotes if more than one"
-=======
   echo " -M   -  add --mca plm_rsh_agent /usr/bin/ssh to mpirun command "
->>>>>>> bcd0a232
   echo " -n n - number of MPI processes per node [default: 1]"
   echo " -N   - do not use socket or report binding options"
   echo " -O OMP_PLACES - specify value for the OMP_PLACES environment variable"
@@ -148,11 +123,7 @@
 
 # read in parameters from command line
 
-<<<<<<< HEAD
-while getopts 'AbB:Ccd:e:E:f:iIhHj:l:m:NO:P:n:o:p:q:rstTuw:v' OPTION
-=======
 while getopts 'AbB:Ccd:e:E:f:iIhHj:l:m:MNO:P:n:o:p:q:rR:sStTuw:v' OPTION
->>>>>>> bcd0a232
 do
 case $OPTION  in
   A)
@@ -264,14 +235,11 @@
 
 # ^^^^^^^^^^^^^^^^^^^^^^^^parse options^^^^^^^^^^^^^^^^^^^^^^^^^
 
-<<<<<<< HEAD
-=======
 if [ "$RESOURCE_MANAGER" == "SLURM" ]; then
   walltime=99-99:99:99
 else
   walltime=999:0:0
 fi
->>>>>>> bcd0a232
 if [ "$nodelist" != "" ]; then
   nodelist="-l nodes=$nodelist"
 fi
@@ -346,21 +314,6 @@
   fi
 fi
 
-# obtain module list
-
-if [ "$exe" != "" ]; then  # first look for file that contains the list
-  FDSDIR=$(dirname "$exe")
-  if [ -e $FDSDIR/.fdsinfo ]; then
-    FDS_LOADED_MODULES=`tail -1 $FDSDIR/.fdsinfo`
-    OPENMPI_PATH=`head -1 $FDSDIR/.fdsinfo`
-  fi
-fi
-
-MODULES=`echo $LOADEDMODULES | tr ':' ' '`  # currently loaded  modules
-if [[ "$FDS_MODULE_OPTION" == "1" ]] && [[ "$FDS_LOADED_MODULES" != "" ]]; then
-  MODULES=$FDS_LOADED_MODULES               # modules loaded when fds was built
-fi
-
 #define input file
 
 in=$1
@@ -444,23 +397,11 @@
       ABORTRUN=y
     fi
   fi
-<<<<<<< HEAD
-  if [ "$IB" == "" ]; then
-    MPILABEL="MPI"
-  else
-    MPILABEL="MPI_IB"
-  fi
-fi
-
-TITLE="$infile($MPILABEL)"
-MPIRUN="$MPIRUNEXE $REPORT_BINDINGS $SOCKET_OPTION -np $nmpi_processes"
-=======
   MPILABEL="MPI"
 fi
 
 TITLE="$infile($MPILABEL)"
 MPIRUN="$MPIRUNEXE $REPORT_BINDINGS $SOCKET_OPTION $MCA -np $nmpi_processes"
->>>>>>> bcd0a232
 
 cd $dir
 fulldir=`pwd`
@@ -612,14 +553,9 @@
   fi
 fi
 
-<<<<<<< HEAD
-if [ "$MODULES" != "" ]; then
-  cat << EOF >> $scriptfile
-=======
 if [[ "$MODULES" != "" ]]; then
   cat << EOF >> $scriptfile
 export MODULEPATH=$MODULEPATH
->>>>>>> bcd0a232
 module purge
 module load $MODULES
 EOF
@@ -677,9 +613,6 @@
   if [ "$OPENMPI_PATH" != "" ]; then
     echo "            OpenMPI:$OPENMPI_PATH"
   fi
-<<<<<<< HEAD
-  if [ "$MODULES" != "" ]; then
-=======
 
 # output currently loaded modules and modules when fds was built if the
 # 1) -C option was selected and 2) currently loaded modules and fds loaded modules are diffent
@@ -695,7 +628,6 @@
   
 # otherwise output modules used when fds is run  
   if [[ "$MODULES" != "" ]] && [[ "$MODULES_OUT" == "" ]]; then
->>>>>>> bcd0a232
     echo "            Modules:$MODULES"
   fi
   echo "              Queue:$queue"
@@ -705,12 +637,8 @@
   if test $nopenmp_threads -gt 1 ; then
     echo "Threads per process:$nopenmp_threads"
   fi
-<<<<<<< HEAD
-  echo "            Command: $MPIRUN $exe $in $OUT2ERROR"
-=======
   echo "        MPI command: $MPIRUN $exe $in $OUT2ERROR"
   echo "     Script command:  $QSUB $scriptfile"
->>>>>>> bcd0a232
 fi
 
 # run script
