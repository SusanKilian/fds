#!/bin/bash

#*** environment varables used by qfds.sh

# BACKGROUND_PROG  - defines location of background program (if 'none' 
#                    queue is also specified)
# FIREMODELS       - define directory containing git repos - 
#                    eg. /home/username/FireModels_fork
<<<<<<< HEAD
# JOBPREFIX        - prefix job title with $JOBPREFIX eg. FB_ or 
#                    SB_ (for firebot or smokebot)
# OMP_PLACES       - cores, sockets or threads
# OMP_PROC_BIND    - false, true, master, close or spread
# EMAIL            - if set, will send email to $EMAIL after the job finishes
# RESOURCE_MANAGER - SLURM or TORQUE (default TORQUE)
# SCRIPTFILES      - if set, will output the name of the script file to
#                    $SCRIPTFILES ( used by firebot and smokebot to kill
#                     jobs if desired )
=======
# JOBPREFIX        - prefix job title with $JOBPREFIX eg. FB_ or  SB_
#                    (for firebot or smokebot)
# OMP_PLACES       - cores, sockets or threads
# OMP_PROC_BIND    - false, true, master, close or spread
# RESOURCE_MANAGER - SLURM or TORQUE (default TORQUE)
# SCRIPTFILES      - outputs the name of the script file to $SCRIPTFILES
#                   ( used by firebot and smokebot to kill jobs )
>>>>>>> 5bc9eb6d

# ---------------------------- usage ----------------------------------

function usage {
  echo "Usage: qfds.sh [-p nmpi_processes] [-o nthreads] [-e fds_command] [-q queue]  casename.fds"
  echo ""
  echo "qfds.sh runs FDS using an executable from the repository or one specified with the -e option."
  echo "A parallel version of FDS is invoked by using -p to specify the number of MPI processes and/or"
  echo "-o to specify the number of OpenMP threads."
  echo ""
  echo "qfds.sh loads the modules that were loaded when fds was built unless the -C option is specified"
  echo "then the currently loaded modules are used."
  echo ""
  echo " -e exe - full path of FDS used to run case "
  echo "    [default: $FDSROOT/fds/Build/mpi_intel_${platform}_64$DB/fds_mpi_intel_${platform}_64$DB]"
  echo " -h   - show commony used options"
  echo " -H   - show all options"
  echo " -o o - number of OpenMP threads per process [default: 1]"
  echo " -p p - number of MPI processes [default: 1] "
  echo " -q q - name of queue. [default: batch]"
  echo "        If q is terminal then casename.fds is run in the foreground on the local computer"
  echo " -v   - output generated script to standard output"
  echo "input_file - input file"
  if [ "$HELP" == "" ]; then
    exit
  fi
  echo "Other options:"
  echo " -C   - use modules currently loaded rather than modules loaded when fds was built."
  echo " -d dir - specify directory where the case is found [default: .]"
  echo " -i use installed fds"
  echo " -I use Intel mpi version of fds"
  echo " -m m - reserve m processes per node [default: 1]"
  echo " -M   -  add --mca plm_rsh_agent /usr/bin/ssh to mpirun command "
  echo " -n n - number of MPI processes per node [default: 1]"
  echo " -N   - do not use socket or report binding options"
  echo " -r   - report bindings"
  echo " -s   - stop job"
  echo " -S   - use startup files to set the environment, do not load modules"
  echo " -t   - used for timing studies, run a job alone on a node"
  echo " -T type - run dv (development) or db (debug) version of fds"
  echo "           if -T is not specified then the release version of fds is used"
  echo " -w time - walltime, where time is hh:mm for PBS and dd-hh:mm:ss for SLURM. [default: $walltime]"
  echo ""
  exit
}

#*** get directory containing qfds.sh

QFDS_PATH=$(dirname `which $0`)
CURDIR=`pwd`
cd $QFDS_PATH
QFDS_DIR=`pwd`
cd $CURDIR
QFDS_COUNT=/tmp/qfds_count_`whoami`

#*** define toplevel of the repos

FDSROOT=~/FDS-SMV
if [ "$FIREMODELS" != "" ]; then
  FDSROOT=$FIREMODELS
fi

#*** define resource manager that is used

if [ "$RESOURCE_MANAGER" == "SLURM" ]; then
  if [ "$SLURM_MEM" != "" ]; then
    SLURM_MEM="#SBATCH --mem=$SLURM_MEM"
  fi
  if [ "$SLURM_MEMPERCPU" != "" ]; then
    SLURM_MEM="#SBATCH --mem-per-cpu=$SLURM_MEMPERCPU"
  fi
else
  RESOURCE_MANAGER="TORQUE"
fi

#*** determine platform

platform="linux"
if [ "`uname`" == "Darwin" ] ; then
  platform="osx"
fi

#*** determine number of cores and default queue

if [ "$platform" == "osx" ]; then
  queue=none
  ncores=`system_profiler SPHardwareDataType|grep Cores|awk -F' ' '{print $5}'`
else
  queue=batch
  ncores=`grep processor /proc/cpuinfo | wc -l`
fi
if [ "$NCORES_COMPUTENODE" != "" ]; then
  ncores=$NCORES_COMPUTENODE
fi

#*** set default parameter values

OMPPLACES=$OMP_PLACES
OMPPROCBIND=$OMP_PROCBIND
HELP=
FDS_MODULE_OPTION=1
MPIRUN=
ABORTRUN=n
DB=
OUT2ERROR=
stopjob=0
MCA=
if [ "$MPIRUN_MCA" != "" ]; then
  MCA=$MPIRUN_MCA
fi

nmpi_processes=1
nmpi_processes_per_node=-1
max_processes_per_node=1
nopenmp_threads=1
use_installed=
use_debug=
use_devel=
use_intel_mpi=
dir=.
benchmark=no
showinput=0
REPORT_BINDINGS="--report-bindings"
nosocket=
exe=
STARTUP=
if [ "$QFDS_STARTUP" != "" ]; then
  STARTUP=$QFDS_STARTUP
fi

if [ $# -lt 1 ]; then
  usage
fi

if [ "$BACKGROUND_PROG" == "" ]; then
   BACKGROUND_PROG=background
fi
if [ "$BACKGROUND_DELAY" == "" ]; then
   BACKGROUND_DELAY=10
fi
if [ "$BACKGROUND_LOAD" == "" ]; then
   BACKGROUND_LOAD=75
fi

#*** read in parameters from command line

while getopts 'ACd:e:hHiIm:MNn:o:p:q:rsStT:vw:' OPTION
do
case $OPTION  in
  A) # used by timing scripts to identify benchmark cases
   DUMMY=1
   ;;
  C)
   FDS_MODULE_OPTION=
   ;;
  d)
   dir="$OPTARG"
   ;;
  e)
   exe="$OPTARG"
   ;;
  h)
   usage
   exit
   ;;
  H)
   HELP=ALL
   usage
   exit
   ;;
  i)
   use_installed=1
   ;;
  I)
   use_intel_mpi=1
   nosocket="1"
   ;;
  M)
   MCA="--mca plm_rsh_agent /usr/bin/ssh "
   ;;
  m)
   max_processes_per_node="$OPTARG"
   ;;
  n)
   nmpi_processes_per_node="$OPTARG"
   ;;
  N)
   nosocket="1"
   ;;
  o)
   nopenmp_threads="$OPTARG"
   ;;
  p)
   nmpi_processes="$OPTARG"
   ;;
  q)
   queue="$OPTARG"
   ;;
  r)
   REPORT_BINDINGS="--report-bindings"
   ;;
  s)
   stopjob=1
   ;;
  S)
   STARTUP=1
   ;;
  t)
   benchmark="yes"
   ;;
  T)
   TYPE="$OPTARG"
   use_devel=
   use_debug=
   if [ "$TYPE" == "dv" ]; then
     use_devel=1
   fi
   if [ "$TYPE" == "db" ]; then
     use_debug=1
   fi
   ;;
  v)
   showinput=1
   ;;
  w)
   walltime="$OPTARG"
   ;;
esac
done
shift $(($OPTIND-1))

#*** parse options

if [ "$walltime" == "" ]; then
    if [ "$RESOURCE_MANAGER" == "SLURM" ]; then
	walltime=99-99:99:99
    else
	walltime=999:0:0
    fi
fi

if [[ "$OMPPLACES" != "" ]]; then
  if [[ "$OMPPLACES" != "cores" ]] &&  [[ "$OMPPLACES" != "sockets" ]] &&  [[ "$OMPPLACES" == "threads" ]]; then
    echo "*** error: OMP_PLACES can only be cores, sockets or threads"
    exit
  fi
  OMPPLACES="OMP_PLACES=$OMPPLACES"
fi

if [ "$OMPPROCBIND" != "" ]; then
  if [[ "$OMPPROCBIND" != "false" ]] &&  [[ "$OMPPROCBIND" != "true" ]] &&  [[ "$OMPPROCBIND" != "master" ]] &&  [[ "$OMPPROCBIND" == "close" ]] &&  [[ "$OMPPROCBIND" == "spread" ]]; then
    echo "*** error: OMP_PROCBIND can only be false, true, master, close or spread"
    exit
  fi
  OMPPROCBIND="OMP_PROC_BIND=$OMPPROCBIND"
fi

#*** define executable

if [ "$use_installed" == "1" ]; then
  notfound=`echo | fds |& tail -1 | grep "not found" | wc -l`
  if [ $notfound -eq 1 ]; then
    echo "fds is not installed. Run aborted."
    ABORTRUN=y
    exe=
  else
    fdspath=`which fds`
    fdsdir=$(dirname "${fdspath}")
    curdir=`pwd`
    cd $fdsdir
    exe=`pwd`/fds
    cd $curdir
  fi
else
  if [ "$use_debug" == "1" ]; then
    DB=_db
  fi
  if [ "$use_devel" == "1" ]; then
    DB=_dv
  fi
  if [ "$use_intel_mpi" == "1" ]; then
    if [ "$exe" == "" ]; then
      exe=$FDSROOT/fds/Build/impi_intel_${platform}_64$DB/fds_impi_intel_${platform}_64$DB
    fi
  fi
  if [ "$exe" == "" ]; then
    exe=$FDSROOT/fds/Build/mpi_intel_${platform}_64$DB/fds_mpi_intel_${platform}_64$DB
  fi
fi

#*** check to see if fds was built using Intel MPI

if [ -e $exe ]; then
  if [ "$use_mpi_intel" == "" ]; then
    is_intel_mpi=`echo "" | $exe 2>&1 >/dev/null | grep MPI | grep library | grep Intel | wc -l`
    if [ "$is_intel_mpi" == "1" ]; then
         use_intel_mpi=1
         nosocket="1"
    fi
  fi
fi

#*** modules loaded currently

if [ "$STARTUP" == "" ]; then

  CURRENT_LOADED_MODULES=`echo $LOADEDMODULES | tr ':' ' '`

# modules loaded when fds was built

  if [ "$exe" != "" ]; then  # first look for file that contains the list
    FDSDIR=$(dirname "$exe")
    if [ -e $FDSDIR/.fdsinfo ]; then
      FDS_LOADED_MODULES=`tail -1 $FDSDIR/.fdsinfo`
      OPENMPI_PATH=`head -1 $FDSDIR/.fdsinfo`
    fi
  fi

  if [[ "$FDS_MODULE_OPTION" == "1" ]] && [[ "$FDS_LOADED_MODULES" != "" ]]; then
    MODULES=$FDS_LOADED_MODULES               # modules loaded when fds was built
  else
    MODULES=$CURRENT_LOADED_MODULES
  fi
fi

#*** define input file

in=$1
infile=${in%.*}

TITLE="$infile"

#*** define number of nodes

if test $nmpi_processes_per_node -gt $ncores ; then
  nmpi_processes_per_node=$ncores
fi

if test $nmpi_processes_per_node = -1 ; then
  if test $nmpi_processes -gt 1 ; then
    nmpi_processes_per_node=2
  else
    nmpi_processes_per_node=1
  fi
fi

let "nodes=($nmpi_processes-1)/$nmpi_processes_per_node+1"
if test $nodes -lt 1 ; then
  nodes=1
fi
if [ "$RESOURCE_MANAGER" == "SLURM" ]; then
    nodes=""
fi

#*** define processes per node

let "ppn=($nmpi_processes_per_node)"
if test $ppn -le $max_processes_per_node ; then
  ppn=$max_processes_per_node
fi

# default: Use mpirun option to bind processes to socket (for MPI).
# Or, bind processs to and map processes by socket if
# OpenMP is being used (number of OpenMP threads > 1).

if test $nmpi_processes -gt 1 ; then
 if test $nopenmp_threads -gt 1 ; then
  SOCKET_OPTION="--map-by socket:PE=$nopenmp_threads"
 else
  SOCKET_OPTION=" "
 fi
else
 SOCKET_OPTION="--map-by node:PE=$nopenmp_threads"
fi

#*** the "none" queue does not use the queing system,
#    so blank out SOCKET_OPTIONS and REPORT_BINDINGS

if [[ "$queue" == "none" ]] || [[ "$nosocket" == "1" ]]; then
 SOCKET_OPTION=
 REPORT_BINDINGS=
fi

#*** define MPIRUNEXE and do some error checking

if [ "$use_intel_mpi" == "1" ]; then # using Intel MPI
  if [ "$use_installed" == "1" ]; then
    MPIRUNEXE=$fdsdir/mpiexec
    if [ ! -e $MPIRUNEXE ]; then
      echo "$MPIRUNEXE not found"
      echo "Run aborted"
      ABORT=y
    fi
    MPILABEL="IMPI"
  else
    if [ "$I_MPI_ROOT" == "" ]; then
      echo "Intel MPI environment not setup. Run aborted."
      ABORTRUN=y
    else
      MPIRUNEXE=$I_MPI_ROOT/bin64/mpiexec
      if [ ! -e $MPIRUNEXE ]; then
        echo "Intel mpiexec, $MPIRUNEXE, not found at:"
        echo "$MPIRUNEXE"
        ABORTRUN=y
        echo "Run aborted"
      fi
      MPILABEL="IMPI"
    fi
  fi
else                                 # using OpenMPI
  if [ "$OPENMPI_PATH" != "" ]; then
    if [ -e $OPENMPI_PATH/bin ]; then
      mpibindir=$OPENMPI_PATH/bin/
    fi
  fi
  MPIRUNEXE=${mpibindir}mpirun
  if [ "$mpibindir" == "" ]; then  # OPENMPI_PATH blank so mpirun needs to be in path
    notfound=`$MPIRUNEXE -h 2>&1 >/dev/null | head -1 | grep "not found" | wc -l`
    if [ $notfound -eq 1 ]; then
      echo "*** error: $MPIRUNEXE not in PATH"
      ABORTRUN=y
    fi
  else                             # use full path to mpirun
    if [ ! -e $MPIRUNEXE ]; then
      echo "*** error: $MPIRUNEXE does not exist"
      ABORTRUN=y
    fi
  fi
  MPILABEL="MPI"
fi

TITLE="$infile($MPILABEL)"
MPIRUN="$MPIRUNEXE $REPORT_BINDINGS $SOCKET_OPTION $MCA -np $nmpi_processes"

cd $dir
fulldir=`pwd`

#*** define files

outerr=$fulldir/$infile.err
outlog=$fulldir/$infile.log
stopfile=$fulldir/$infile.stop
scriptlog=$fulldir/$infile.slog
in_full_file=$fulldir/$in

#*** make sure various files exist before running the case

if ! [ -e $in_full_file ]; then
  if [ "$showinput" == "0" ]; then
    echo "The input file, $in_full_file, does not exist. Run aborted."
    ABORTRUN=y
  fi
fi

if [ $STOPFDS ]; then
 echo "stopping case: $in"
 touch $stopfile
 exit
fi

if [ "$exe" != "" ]; then
  if ! [ -e "$exe" ]; then
    if [ "$showinput" == "0" ]; then
      echo "The program, $exe, does not exist. Run aborted."
      ABORTRUN=y
    fi
  fi
fi

if [ -e $outlog ]; then
  echo "Removing log file: $outlog"
  rm $outlog
fi

if [ "$ABORTRUN" == "y" ]; then
  if [ "$showinput" == "0" ]; then
    exit
  fi
fi

if [ "$STOPFDSMAXITER" != "" ]; then
  echo "creating delayed stop file: $infile"
  echo $STOPFDSMAXITER > $stopfile
fi

if [ "$stopjob" == "1" ]; then
  echo "stopping case: $in"
  touch $stopfile
  exit
fi

if [ "$STOPFDSMAXITER" == "" ]; then
  if [ -e $stopfile ]; then
    rm $stopfile
  fi
fi

#QSUB="qsub -k eo -q $queue"
QSUB="qsub -q $queue"

if [ "$queue" == "terminal" ]; then
  QSUB=
  MPIRUN=
fi

#*** use the queue none and the program background on systems
#    without a queing system

if [ "$queue" == "none" ]; then
  OUT2ERROR=" 2> $outerr"
  notfound=`$BACKGROUND_PROG -help 2>&1 | tail -1 | grep "not found" | wc -l`
  if [ "$showinput" == "0" ]; then
    if [ "$notfound" == "1" ];  then
      echo "The program $BACKGROUND_PROG was not found."
      echo "Install FDS which has the background utility."
      echo "Run aborted"
      exit
    fi
  fi
  MPIRUN=
  QSUB="$BACKGROUND_PROG -u $BACKGROUND_LOAD -d $BACKGROUND_DELAY "
  USE_BACKGROUND=1
else

#*** setup for SLURM (alternative to torque)

  if [ "$RESOURCE_MANAGER" == "SLURM" ]; then
    QSUB="sbatch -p $queue --ignore-pbs"
    MPIRUN='srun'
  fi
fi

#*** Set walltime parameter only if walltime is specified as input argument

walltimestring_pbs=
walltimestring_slurm=
if [ "$walltime" != "" ]; then
  walltimestring_pbs="-l walltime=$walltime"
  walltimestring_slurm="-t $walltime"
fi

#*** create a random script file for submitting jobs

scriptfile=`mktemp /tmp/script.$$.XXXXXX`

cat << EOF > $scriptfile
#!/bin/bash
EOF

if [ "$queue" != "none" ]; then
  if [ "$RESOURCE_MANAGER" == "SLURM" ]; then
    cat << EOF >> $scriptfile
#SBATCH -J $JOBPREFIX$infile
#SBATCH -e $outerr
#SBATCH -o $outlog
#SBATCH -p $queue
#SBATCH -n $nmpi_processes
####SBATCH --nodes=$nodes
#SBATCH --cpus-per-task=$nopenmp_threads
$SLURM_MEM
EOF
    if [ "$walltimestring_slurm" != "" ]; then
      cat << EOF >> $scriptfile
#SBATCH $walltimestring_slurm
EOF
    fi

  else
    cat << EOF >> $scriptfile
#PBS -N $JOBPREFIX$TITLE
#PBS -W umask=0022
#PBS -e $outerr
#PBS -o $outlog
#PBS -l nodes=$nodes:ppn=$ppn
EOF
    if [ "$walltimestring_pbs" != "" ]; then
      cat << EOF >> $scriptfile
#PBS $walltimestring_pbs
EOF
    fi
    if [ "$benchmark" == "yes" ]; then
cat << EOF >> $scriptfile
#PBS -l naccesspolicy=singlejob
EOF
    fi
  fi
fi

if [[ "$MODULES" != "" ]]; then
  cat << EOF >> $scriptfile
export MODULEPATH=$MODULEPATH
module purge
module load $MODULES
EOF
fi

cat << EOF >> $scriptfile
export OMP_NUM_THREADS=$nopenmp_threads
EOF

if [ "$use_intel_mpi" == "1" ]; then
cat << EOF >> $scriptfile
export I_MPI_DEBUG=5
EOF
fi

if test $nopenmp_threads -gt 1 ; then
  if [ "$OMPPLACES" != "" ]; then
    cat << EOF >> $scriptfile
export $OMPPLACES
EOF
  fi

  if [ "$OMPPROCBIND" != "" ]; then
    cat << EOF >> $scriptfile
export $OMPPROCBIND
EOF
  fi
fi

cat << EOF >> $scriptfile
cd $fulldir
echo
echo \`date\`
echo "    Input file: $in"
echo "     Directory: \`pwd\`"
echo "          Host: \`hostname\`"
EOF
if [[ -e $QFDS_COUNT ]] && [[ "$queue" == "none" ]]; then
cat << EOF >> $scriptfile

<<<<<<< HEAD
# add 1 to fds case count
count=\`head -1 $QFDS_COUNT\`
let "count=count+1"
echo \$count > $QFDS_COUNT

=======
FDS_COUNT ()
{
  VAL=\$1
  count=\`head -1 $QFDS_COUNT\`
  if [ "\$VAL" == "+" ]; then
    let "count=count+1"
  else
    let "count=count-1"
  fi
  echo \$count > $QFDS_COUNT
}
FDS_COUNT +
>>>>>>> 5bc9eb6d
EOF
fi
cat << EOF >> $scriptfile
# run fds case
$MPIRUN $exe $in $OUT2ERROR
EOF
if [[ -e $QFDS_COUNT ]] && [[ "$queue" == "none" ]]; then
cat << EOF >> $scriptfile
<<<<<<< HEAD

# fds case has finished, subtract 1 from fds case count
count=\`head -1 $QFDS_COUNT\`
let "count=count-1"
echo \$count > $QFDS_COUNT
=======
FDS_COUNT -
>>>>>>> 5bc9eb6d
EOF
fi

#*** output script file to screen if -v option was selected

if [ "$showinput" == "1" ]; then
  cat $scriptfile
  exit
fi

#*** output info to screen

if [ "$queue" != "none" ]; then
  echo "         Input file:$in"
  echo "         Executable:$exe"
  if [ "$OPENMPI_PATH" != "" ]; then
    echo "            OpenMPI:$OPENMPI_PATH"
  fi
  if [ "$use_intel_mpi" != "" ]; then
    echo "           Intel MPI"
  fi

#*** output currently loaded modules and modules when fds was built if the
#    1) -C option was selected and
#    2) currently loaded modules and fds loaded modules are diffent

  if [ "$FDS_MODULE_OPTION" == "" ]; then
    if [[ "$FDS_LOADED_MODULES" != "" ]] && [[ "$CURRENT_LOADED_MODULES" != "" ]]; then
      if [ "$FDS_LOADED_MODULES" != "$CURRENT_LOADED_MODULES" ]; then
        echo "  Modules(when run):$CURRENT_LOADED_MODULES"
        echo "Modules(when built):$FDS_LOADED_MODULES"
        MODULES_OUT=1
      fi
    fi
  fi

#*** otherwise output modules used when fds is run

  if [[ "$MODULES" != "" ]] && [[ "$MODULES_OUT" == "" ]]; then
    echo "            Modules:$MODULES"
  fi
  echo "              Queue:$queue"
  echo "              Nodes:$nodes"
  echo "          Processes:$nmpi_processes"
  echo " Processes per node:$nmpi_processes_per_node"
  if test $nopenmp_threads -gt 1 ; then
    echo "Threads per process:$nopenmp_threads"
  fi
fi

#*** run script

chmod +x $scriptfile
if [ "$SCRIPTFILES" != "" ]; then
  echo $(basename "$scriptfile") >> $SCRIPTFILES
fi
$QSUB $scriptfile
if [ "$queue" != "none" ]; then
  cat $scriptfile > $scriptlog
  echo "#$QSUB $scriptfile" >> $scriptlog
  rm $scriptfile
fi<|MERGE_RESOLUTION|>--- conflicted
+++ resolved
@@ -6,17 +6,6 @@
 #                    queue is also specified)
 # FIREMODELS       - define directory containing git repos - 
 #                    eg. /home/username/FireModels_fork
-<<<<<<< HEAD
-# JOBPREFIX        - prefix job title with $JOBPREFIX eg. FB_ or 
-#                    SB_ (for firebot or smokebot)
-# OMP_PLACES       - cores, sockets or threads
-# OMP_PROC_BIND    - false, true, master, close or spread
-# EMAIL            - if set, will send email to $EMAIL after the job finishes
-# RESOURCE_MANAGER - SLURM or TORQUE (default TORQUE)
-# SCRIPTFILES      - if set, will output the name of the script file to
-#                    $SCRIPTFILES ( used by firebot and smokebot to kill
-#                     jobs if desired )
-=======
 # JOBPREFIX        - prefix job title with $JOBPREFIX eg. FB_ or  SB_
 #                    (for firebot or smokebot)
 # OMP_PLACES       - cores, sockets or threads
@@ -24,7 +13,6 @@
 # RESOURCE_MANAGER - SLURM or TORQUE (default TORQUE)
 # SCRIPTFILES      - outputs the name of the script file to $SCRIPTFILES
 #                   ( used by firebot and smokebot to kill jobs )
->>>>>>> 5bc9eb6d
 
 # ---------------------------- usage ----------------------------------
 
@@ -656,13 +644,6 @@
 if [[ -e $QFDS_COUNT ]] && [[ "$queue" == "none" ]]; then
 cat << EOF >> $scriptfile
 
-<<<<<<< HEAD
-# add 1 to fds case count
-count=\`head -1 $QFDS_COUNT\`
-let "count=count+1"
-echo \$count > $QFDS_COUNT
-
-=======
 FDS_COUNT ()
 {
   VAL=\$1
@@ -675,7 +656,6 @@
   echo \$count > $QFDS_COUNT
 }
 FDS_COUNT +
->>>>>>> 5bc9eb6d
 EOF
 fi
 cat << EOF >> $scriptfile
@@ -684,15 +664,7 @@
 EOF
 if [[ -e $QFDS_COUNT ]] && [[ "$queue" == "none" ]]; then
 cat << EOF >> $scriptfile
-<<<<<<< HEAD
-
-# fds case has finished, subtract 1 from fds case count
-count=\`head -1 $QFDS_COUNT\`
-let "count=count-1"
-echo \$count > $QFDS_COUNT
-=======
 FDS_COUNT -
->>>>>>> 5bc9eb6d
 EOF
 fi
 
