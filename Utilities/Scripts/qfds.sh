#!/bin/bash

# default parameter settings

FDSROOT=~/FDS-SMV
if [ "$FIREMODELS" != "" ]; then
  FDSROOT=$FIREMODELS
fi
if [ "$RESOURCE_MANAGER" == "SLURM" ]; then
  walltime=99-99:99:99
else
  walltime=999:0:0
fi
OMPPLACES=
OMPPROCBIND=
HELP=
FDS_MODULE_OPTION=1
ncores=8
if [ "`uname`" != "Darwin" ]; then
  ncores=`grep processor /proc/cpuinfo | wc -l`
fi
MPIRUN=
ABORTRUN=n
<<<<<<< HEAD
IB=ib
=======
>>>>>>> 730e1825
DB=
JOBPREFIX=
OUT2ERROR=
EMAIL=
queue=batch
stopjob=0

nmpi_processes=1
nmpi_processes_per_node=-1
max_processes_per_node=1
nopenmp_threads=1
use_installed=
use_debug=
use_devel=
use_intel_mpi=
dir=.
benchmark=no
showinput=0
strip_extension=0
REPORT_BINDINGS="--report-bindings"
nodelist=
nosocket=
exe=

function usage {
  echo "Usage: qfds.sh [-p nmpi_processes] [-o nthreads] [-e fds_command] [-q queue]  casename.fds"
  echo ""
  echo "qfds.sh runs FDS using an executable from the repository or one specified with the -e option."
  echo "A parallel version of FDS is invoked by using -p to specify the number of MPI processes and/or"
  echo "-o to specify the number of OpenMP threads."
  echo ""
  echo "qfds.sh loads the modules that were loaded when fds was built unless the -C option is specified"
  echo "then the currently loaded modules are used."
  echo ""
  echo " -e exe - full path of FDS used to run case "
<<<<<<< HEAD
  echo "    [default: $FDSROOT/fds/Build/mpi_intel_linux_64$IB$DB/fds_mpi_intel_linux_64$IB$DB]"
=======
  echo "    [default: $FDSROOT/fds/Build/mpi_intel_linux_64$DB/fds_mpi_intel_linux_64$DB]"
>>>>>>> 730e1825
  echo " -h     - show commony used options"
  echo " -H     - show all options"
  echo " -o o - number of OpenMP threads per process [default: 1]"
  echo " -p p - number of MPI processes [default: 1] "
  echo " -q q - name of queue. [default: batch]"
  echo "        If q is terminal then casename.fds is run in the foreground on the local computer"
  echo " -v   - output generated script to standard output"
  echo "input_file - input file"
  if [ "$HELP" == "" ]; then
    exit
  fi
  echo "Other options:"
  echo " -A     - used by timing scripts"
  echo " -b     - use debug version of FDS"
  echo " -B     - location of background program"
  echo " -c     - strip extension"
  echo " -C     - use modules currently loaded."
  echo " -d dir - specify directory where the case is found [default: .]"
  echo " -E email address - send an email when the job ends or if it aborts"
  echo " -f repository root - name and location of repository where FDS is located"
  echo "    [default: $FDSROOT]" 
  echo " -i use installed fds"
  echo " -I use Intel mpi version of fds"
  echo " -j job - job prefix"
  echo " -l node1+node2+...+noden - specify which nodes to run job on"
  echo " -m m - reserve m processes per node [default: 1]"
  echo " -M module -  load an openmpi module. Enclose modules in quotes if more than one"
  echo " -n n - number of MPI processes per node [default: 1]"
  echo " -N   - do not use socket or report binding options"
  echo " -O OMP_PLACES - specify value for the OMP_PLACES environment variable"
  echo "        options: cores, sockets, threads"
  echo " -P OMP_PROC_BIND - specify value for the OMP_PROC_BIND environment variable"
  echo "        options: false, true, master, close, spread"
  echo " -r   - report bindings"
  echo " -s   - stop job"
  echo " -u   - use development version of FDS"
  echo " -t   - used for timing studies, run a job alone on a node"
  echo " -w time - walltime, where time is hh:mm for PBS and dd-hh:mm:ss for SLURM. [default: $walltime]"
  echo ""
  exit
}

if [ $# -lt 1 ]; then
  usage
fi

if [ "$BACKGROUND" == "" ]; then
   BACKGROUND=background
fi
if [ "$BACKGROUND_DELAY" == "" ]; then
   BACKGROUND_DELAY=10
fi
if [ "$BACKGROUND_LOAD" == "" ]; then
   BACKGROUND_LOAD=75
fi

# read in parameters from command line

while getopts 'AbB:Ccd:e:E:f:iIhHj:l:m:NO:P:n:o:p:q:rstTuw:v' OPTION
do
case $OPTION  in
  A)
   DUMMY=1
   ;;
  b)
   use_debug=1
   ;;
  B)
   BACKGROUND="$OPTARG"
   ;;
  c)
   strip_extension=1
   ;;
  C)
   FDS_MODULE_OPTION=
   ;;
  d)
   dir="$OPTARG"
   ;;
  e)
   exe="$OPTARG"
   ;;
  E)
   EMAIL="$OPTARG"
   ;;
  f)
   FDSROOT="$OPTARG"
   ;;
  h)
   usage
   exit
   ;;
  H)
   HELP=ALL
   usage
   exit
   ;;
  i)
   use_installed=1
   ;;
  I)
   use_intel_mpi=1
   nosocket="1"
   ;;
  j)
   JOBPREFIX="$OPTARG"
   ;;
  l)
   nodelist="$OPTARG"
   ;;
  m)
   max_processes_per_node="$OPTARG"
   ;;
  n)
   nmpi_processes_per_node="$OPTARG"
   ;;
  N)
   nosocket="1"
   ;;
  o)
   nopenmp_threads="$OPTARG"
   ;;
  O)
   OMPPLACES="$OPTARG"
   ;;
  p)
   nmpi_processes="$OPTARG"
   ;;
  P)
   OMPPROCBIND="$OPTARG"
   ;;
  q)
   queue="$OPTARG"
   ;;
  r)
   REPORT_BINDINGS="--report-bindings"
   ;;
  s)
   stopjob=1
   ;;
  t)
   benchmark="yes"
   ;;
  u)
   use_devel=1
   ;;
  v)
   showinput=1
   ;;
  w)
   walltime="$OPTARG"
   ;;
esac
done
shift $(($OPTIND-1))

# ^^^^^^^^^^^^^^^^^^^^^^^^parse options^^^^^^^^^^^^^^^^^^^^^^^^^

if [ "$nodelist" != "" ]; then
  nodelist="-l nodes=$nodelist"
fi

if [[ "$OMPPLACES" != "" ]]; then
  if [[ "$OMPPLACES" != "cores" ]] &&  [[ "$OMPPLACES" != "cores" ]] &&  [[ "$OMPPLACES" == "cores" ]]; then
    echo "*** error: can only be specify cores, sockets or threads with -O option"
    exit
  fi
  OMPPLACES="OMP_PLACES=$OMPPLACES"
fi

if [ "$OMPPROCBIND" != "" ]; then
  if [[ "$OMPPROCBIND" != "false" ]] &&  [[ "$OMPPROCBIND" != "true" ]] &&  [[ "$OMPPROCBIND" != "master" ]] &&  [[ "$OMPPROCBIND" == "close" ]] &&  [[ "$OMPPROCBIND" == "spread" ]]; then
    echo "*** error: can only specify false, true, master, close or spread with -P option"
    exit
  fi
  OMPPROCBIND="OMP_PROC_BIND=$OMPPROCBIND"
fi

# define executable

if [ "$use_installed" == "1" ]; then
  notfound=`echo | fds |& tail -1 | grep "not found" | wc -l`
  if [ $notfound -eq 1 ]; then
    echo "fds is not installed. Run aborted."
    ABORTRUN=y
    exe=
  else
    fdspath=`which fds`
    fdsdir=$(dirname "${fdspath}")
    curdir=`pwd`
    cd $fdsdir
    exe=`pwd`/fds
    cd $curdir
  fi
else
  if [ "$use_debug" == "1" ]; then
    DB=_db
  fi
  if [ "$use_devel" == "1" ]; then
    DB=_dv
  fi
  if [ "$use_intel_mpi" == "1" ]; then
    exe=$FDSROOT/fds/Build/impi_intel_linux_64$DB/fds_impi_intel_linux_64$DB
  fi
  if [ "$exe" == "" ]; then
    exe=$FDSROOT/fds/Build/mpi_intel_linux_64$DB/fds_mpi_intel_linux_64$DB
  fi
fi

# obtain module list

if [ "$exe" != "" ]; then  # first look for file that contains the list
  FDSDIR=$(dirname "$exe")
  if [ -e $FDSDIR/.fdsinfo ]; then
    FDS_LOADED_MODULES=`tail -1 $FDSDIR/.fdsinfo`
    OPENMPI_PATH=`head -1 $FDSDIR/.fdsinfo`
  fi
fi

<<<<<<< HEAD
# obtain module list

if [ "$exe" != "" ]; then  # first look for file that contains the list
  FDSDIR=$(dirname "$exe")
  if [ -e $FDSDIR/.fdsinfo ]; then
    FDS_LOADED_MODULES=`tail -1 $FDSDIR/.fdsinfo`
    OPENMPI_PATH=`head -1 $FDSDIR/.fdsinfo`
  fi
fi

=======
>>>>>>> 730e1825
MODULES=`echo $LOADEDMODULES | tr ':' ' '`  # currently loaded  modules
if [[ "$FDS_MODULE_OPTION" == "1" ]] && [[ "$FDS_LOADED_MODULES" != "" ]]; then
  MODULES=$FDS_LOADED_MODULES               # modules loaded when fds was built
fi

#define input file

in=$1
infile=${in%.*}

TITLE="$infile"

# define number of nodes

if test $nmpi_processes_per_node -gt $ncores ; then
  nmpi_processes_per_node=$ncores
fi

if test $nmpi_processes_per_node = -1 ; then
  if test $nmpi_processes -gt 1 ; then
    nmpi_processes_per_node=2
  else
    nmpi_processes_per_node=1
  fi
fi

let "nodes=($nmpi_processes-1)/$nmpi_processes_per_node+1"
if test $nodes -lt 1 ; then
  nodes=1
fi

# define processes per node

let "ppn=($nmpi_processes_per_node)"
if test $ppn -le $max_processes_per_node ; then
  ppn=$max_processes_per_node
fi

# default: Use mpirun option to bind processes to socket (for MPI).
# Or, bind processs to and map processes by socket if
# OpenMP is being used (number of OpenMP threads > 1).

if test $nmpi_processes -gt 1 ; then
 SOCKET_OPTION="--map-by socket:PE=$nopenmp_threads"
else
 SOCKET_OPTION="--map-by node:PE=$nopenmp_threads"
fi

# the "none" queue does not use the queing system, so blank out SOCKET_OPTIONS and REPORT_BINDINGS

if [[ "$queue" == "none" ]] || [[ "$nosocket" == "1" ]]; then
 SOCKET_OPTION=
 REPORT_BINDINGS=
fi

# define MPIRUNEXE and do some error checking

if [ "$use_intel_mpi" == "1" ]; then # using Intel MPI
  if [ "$I_MPI_ROOT" == "" ]; then
    echo "Intel MPI environment not setup. Run aborted."
    ABORTRUN=y
  else
    MPIRUNEXE=$I_MPI_ROOT/bin64/mpiexec
    if [ ! -e $MPIRUNEXE ]; then
      echo "Intel mpiexec, $MPIRUNEXE, does not exist. Run aborted."
      ABORTRUN=y
    fi
    MPILABEL="IMPI"
  fi
else                                 # using OpenMPI
  if [ "$OPENMPI_PATH" != "" ]; then
    if [ -e $OPENMPI_PATH/bin ]; then
      mpibindir=$OPENMPI_PATH/bin/
    fi
  fi
  MPIRUNEXE=${mpibindir}mpirun
  if [ "$mpibindir" == "" ]; then  # OPENMPI_PATH blank so mpirun needs to be in path
    notfound=`$MPIRUNEXE -h |& head -1 | grep "not found" | wc -l`
    if [ $notfound -eq 1 ]; then
      echo "*** error: $MPIRUNEXE not in PATH"
      ABORTRUN=y
    fi
  else                             # use full path to mpirun
    if [ ! -e $MPIRUNEXE ]; then
      echo "*** error: $MPIRUNEXE does not exist"
      ABORTRUN=y
    fi
  fi
<<<<<<< HEAD
  if [ "$IB" == "" ]; then
    MPILABEL="MPI"
  else
    MPILABEL="MPI_IB"
  fi
=======
  MPILABEL="MPI"
>>>>>>> 730e1825
fi

TITLE="$infile($MPILABEL)"
MPIRUN="$MPIRUNEXE $REPORT_BINDINGS $SOCKET_OPTION -np $nmpi_processes"

cd $dir
fulldir=`pwd`

# define files

outerr=$fulldir/$infile.err
outlog=$fulldir/$infile.log
stopfile=$fulldir/$infile.stop
in_full_file=$fulldir/$in

# make sure various files exist before running case

if ! [ -e $in_full_file ]; then
  if [ "$showinput" == "0" ]; then
    echo "The input file, $in_full_file, does not exist. Run aborted."
    ABORTRUN=y
  fi
fi

if [ "$strip_extension" == "1" ]; then
  in=$infile
fi

if [ $STOPFDS ]; then
 echo "stopping case: $in"
 touch $stopfile
 exit
fi

if [ "$exe" != "" ]; then
  if ! [ -e "$exe" ]; then
    if [ "$showinput" == "0" ]; then
      echo "The program, $exe, does not exist. Run aborted."
      ABORTRUN=y
    fi
  fi
fi

if [ -e $outlog ]; then
  echo "Removing log file: $outlog"
  rm $outlog
fi

if [ "$ABORTRUN" == "y" ]; then
  if [ "$showinput" == "0" ]; then
    exit
  fi
fi

if [ "$STOPFDSMAXITER" != "" ]; then
  echo "creating delayed stop file: $infile"
  echo $STOPFDSMAXITER > $stopfile
fi

if [ "$stopjob" == "1" ]; then
  echo "stopping case: $in"
  touch $stopfile
  exit
fi

if [ "$STOPFDSMAXITER" == "" ]; then
  if [ -e $stopfile ]; then
    rm $stopfile
  fi
fi

QSUB="qsub -q $queue $nodelist"

if [ "$queue" == "terminal" ]; then
  QSUB=
  MPIRUN=
fi

# use the queue none and the program background on systems
# without a queing system

if [ "$queue" == "none" ]; then
  OUT2ERROR=" 2> $outerr"
  notfound=`$BACKGROUND -help 2>&1 | tail -1 | grep "not found" | wc -l`
  if [ "$showinput" == "0" ]; then
    if [ "$notfound" == "1" ];  then
      echo "The program $BACKGROUND was not found."
      echo "Install FDS which has the background utility."
      echo "Run aborted"
      exit
    fi
  fi
  MPIRUN=
  QSUB="$BACKGROUND -u $BACKGROUND_LOAD -d $BACKGROUND_DELAY "
fi

# setup for SLURM (alternative to torque)

if [ "$RESOURCE_MANAGER" == "SLURM" ]; then
  QSUB="sbatch -p $queue --ignore-pbs"
fi

# Set walltime parameter only if walltime is specified as input argument
walltimestring_pbs=
walltimestring_slurm=
if [ "$walltime" != "" ]; then
  walltimestring_pbs="-l walltime=$walltime"
  walltimestring_slurm="-t $walltime"
fi

# create a random script file for submitting jobs
scriptfile=`mktemp /tmp/script.$$.XXXXXX`

cat << EOF > $scriptfile
#!/bin/bash
EOF

if [ "$queue" != "none" ]; then
  if [ "$RESOURCE_MANAGER" == "SLURM" ]; then
    cat << EOF >> $scriptfile
#SBATCH -J $JOBPREFIX$infile
#SBATCH -e $outerr
#SBATCH -o $outlog
#SBATCH -p $queue
#SBATCH -n $nmpi_processes
#SBATCH --nodes=$nodes
#SBATCH --cpus-per-task=$nopenmp_threads
EOF
  else
    cat << EOF >> $scriptfile
#PBS -N $JOBPREFIX$TITLE
#PBS -W umask=0022
#PBS -e $outerr
#PBS -o $outlog
#PBS -l nodes=$nodes:ppn=$ppn
EOF
    if [ "$EMAIL" != "" ]; then
      cat << EOF >> $scriptfile
#PBS -M $EMAIL
#PBS -m ae
EOF
    fi
    if [ "$walltimestring_pbs" != "" ]; then
      cat << EOF >> $scriptfile
#PBS $walltimestring_pbs
EOF
    fi
    if [ "$benchmark" == "yes" ]; then
cat << EOF >> $scriptfile
#PBS -l naccesspolicy=singlejob
EOF
    fi
  fi
fi

if [ "$MODULES" != "" ]; then
  cat << EOF >> $scriptfile
module purge
module load $MODULES
EOF
fi

cat << EOF >> $scriptfile
export OMP_NUM_THREADS=$nopenmp_threads
EOF

if [ "$use_intel_mpi" == "1" ]; then
  cat << EOF >> $scriptfile
export I_MPI_FABRICS=shm:dapl
export I_MPI_DEBUG=5
EOF
fi

if test $nopenmp_threads -gt 1 ; then
  if [ "$OMPPLACES" != "" ]; then
    cat << EOF >> $scriptfile
export $OMPPLACES
EOF
  fi

  if [ "$OMPPROCBIND" != "" ]; then
    cat << EOF >> $scriptfile
export $OMPPROCBIND
EOF
  fi
fi

cat << EOF >> $scriptfile
cd $fulldir
echo
echo \`date\`
echo "Input file: $in"
echo " Directory: \`pwd\`"
echo "      Host: \`hostname\`"
$MPIRUN $exe $in $OUT2ERROR
EOF

# output script file to screen if -v option was selected

if [ "$showinput" == "1" ]; then
  cat $scriptfile
  exit
fi

# output info to screen

if [ "$queue" != "none" ]; then
  echo "         Input file:$in"
  echo "         Executable:$exe"
  if [ "$OPENMPI_PATH" != "" ]; then
    echo "            OpenMPI:$OPENMPI_PATH"
  fi
  if [ "$MODULES" != "" ]; then
    echo "            Modules:$MODULES"
  fi
  echo "              Queue:$queue"
  echo "              Nodes:$nodes"
  echo "          Processes:$nmpi_processes"
  echo " Processes per node:$nmpi_processes_per_node"
  if test $nopenmp_threads -gt 1 ; then
    echo "Threads per process:$nopenmp_threads"
  fi
  echo "            Command: $MPIRUN $exe $in $OUT2ERROR"
fi

# run script

chmod +x $scriptfile
$QSUB $scriptfile
if [ "$queue" != "none" ]; then
  rm $scriptfile
fi<|MERGE_RESOLUTION|>--- conflicted
+++ resolved
@@ -21,10 +21,6 @@
 fi
 MPIRUN=
 ABORTRUN=n
-<<<<<<< HEAD
-IB=ib
-=======
->>>>>>> 730e1825
 DB=
 JOBPREFIX=
 OUT2ERROR=
@@ -60,11 +56,7 @@
   echo "then the currently loaded modules are used."
   echo ""
   echo " -e exe - full path of FDS used to run case "
-<<<<<<< HEAD
-  echo "    [default: $FDSROOT/fds/Build/mpi_intel_linux_64$IB$DB/fds_mpi_intel_linux_64$IB$DB]"
-=======
   echo "    [default: $FDSROOT/fds/Build/mpi_intel_linux_64$DB/fds_mpi_intel_linux_64$DB]"
->>>>>>> 730e1825
   echo " -h     - show commony used options"
   echo " -H     - show all options"
   echo " -o o - number of OpenMP threads per process [default: 1]"
@@ -284,19 +276,6 @@
   fi
 fi
 
-<<<<<<< HEAD
-# obtain module list
-
-if [ "$exe" != "" ]; then  # first look for file that contains the list
-  FDSDIR=$(dirname "$exe")
-  if [ -e $FDSDIR/.fdsinfo ]; then
-    FDS_LOADED_MODULES=`tail -1 $FDSDIR/.fdsinfo`
-    OPENMPI_PATH=`head -1 $FDSDIR/.fdsinfo`
-  fi
-fi
-
-=======
->>>>>>> 730e1825
 MODULES=`echo $LOADEDMODULES | tr ':' ' '`  # currently loaded  modules
 if [[ "$FDS_MODULE_OPTION" == "1" ]] && [[ "$FDS_LOADED_MODULES" != "" ]]; then
   MODULES=$FDS_LOADED_MODULES               # modules loaded when fds was built
@@ -385,15 +364,7 @@
       ABORTRUN=y
     fi
   fi
-<<<<<<< HEAD
-  if [ "$IB" == "" ]; then
-    MPILABEL="MPI"
-  else
-    MPILABEL="MPI_IB"
-  fi
-=======
   MPILABEL="MPI"
->>>>>>> 730e1825
 fi
 
 TITLE="$infile($MPILABEL)"
